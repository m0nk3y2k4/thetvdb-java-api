# Changelog
All notable changes to this project will be documented in this file.

The format is based on [Keep a Changelog](https://keepachangelog.com/en/1.0.0/),
and this project adheres to [Semantic Versioning](https://semver.org/spec/v2.0.0.html).

## [Unreleased]
### Added
- New method `RemoteAPI.getDefault` which can be used to obtain an instance pointing to the actual _TheTVDB.com_ API.
- Added maven dependency _com.fasterxml.jackson.datatype:jackson-datatype-jdk8_ for parsing Java8 Optionals from JSON.
- Added maven dependency _org.mockito:mockito-junit-jupiter_ for Mockito JUnit 5 integration.
- Util class for handling wildcards in remote API endpoint paths.

### Changed
<<<<<<< HEAD
- RemoteAPI builder no longer supports omitting properties (except for `path`).
- The `APIConnection` constructor no longer accepts a `java.util.function.Supplier` for the RemoteAPI parameter.
- Refactored class and package structure as well as method names of former `JsonDeserializer` class.
- Changed method signature of `Resource.createResource` now accepting wildcard tokens in path parameter.
- Changed method signature of `QueryResource.createQueryResource` now accepting wildcard tokens in path parameter.
=======
- Bumped multiple maven dependencies and plugins to latest version:
  - _com.fasterxml.jackson.core:jackson-databind_: `2.13.0` -> `2.13.1`
  - _org.apache.maven.plugins:maven-compiler-plugin_: `3.8.1` -> `3.9.0`
  - _org.assertj:assertj-core_: `3.21.0` -> `3.22.0`
  - _org.codehaus.mojo:build-helper-maven-plugin_: `3.2.0` -> `3.3.0`
  - _org.immutables:value_: `2.8.8` -> `2.9.0`
  - _org.junit.jupiter:*_: `5.8.1` -> `5.8.2`
  - _org.mockito:mockito-core_: `4.0.0` -> `4.3.1`
  - _org.slf4j:*_: `1.7.32` -> `1.7.35`
>>>>>>> d8a2ac16

## [3.0.4] - 2021-11-03
### Changed
- Replaced the maven _NOPLogger_ dependency with _SimpleLogger_ implementation: `org.slf4j:slf4j-nop` -> `org.slf4j:slf4j-simple`.
- Updated multiple maven dependencies and plugins to latest version:
  - _org.junit.jupiter:*_: `5.7.0` -> `5.8.1`
  - _org.mockito:mockito-core_: `3.6.28` -> `4.0.0`
  - _com.fasterxml.jackson.core:jackson-databind_: `2.12.0` -> `2.13.0`
  - _org.assertj:assertj-core_: `3.18.1` -> `3.21.0`
  - _org.slf4j:*_: `1.7.30` -> `1.7.32`
  - _org.jacoco:jacoco-maven-plugin_: `0.8.6` -> `0.8.7`
  - _org.apache.maven.plugins:maven-javadoc-plugin_: `3.2.0` -> `3.3.1`

## [3.0.3] - 2021-01-01
### Added
- Util method `Parameters.isPositiveInteger` returning Predicate<String> used to check for positive numeric integers.
- `Proxy` objects now support an additional path component.

### Changed
- Method `APIUtil.prettyPrint(JsonNode)` now wraps lines with a fix Unix-style (LF) line separator.
- Reduced visibility of some JUnit test util classes and constructors.
- Reduced visibility of some public methods which were only used internally.
- Declared several util and factory classes as being final.
- The body of POST requests is now fix UTF-8 encoded.
- Made several methods `static` that did not reference any non-static content are were not overwritten in a sub class.
- Enhanced some test classes to use static inner classes instead of anonymous classes to avoid possible memory leaks.
- The methods `APISession.isInitialized`, `APISession.userAuthentication` and `QueryResource.isValidQueryParameter` now return primitive types.
- Method `JSONDeserializer.mapDataObject(...)` now accepts general `TypeReference<T>` objects.
- `JsonResource.getJsonString` now uses fix UTF-8 encoding when loading JSON content from resource files.
- Test util `MockServerUtil.contentLength` now accepts a more general CharSequence.
- Method `usingExtendedLayout` in TestTheTVDBAPICallAssert.java has been renamed to `isUsingExtendedLayout`.
- Method `usingJsonLayout` in TestTheTVDBAPICallAssert.java has been renamed to `isUsingJsonLayout`.
- Replace usage of anonymous classes in `QueryParametersImpl` to avoid the risk of memory leaks.
- Changed names of system properties used for running integration tests.
- Updated multiple maven dependencies to latest version:
    - _org.mockito:mockito-core_: `3.6.0` -> `3.6.28`
    - _com.fasterxml.jackson.core:jackson-databind_: `2.11.3` -> `2.12.0`

### Removed
- Method `MockServerUtil.defaultAPIHttpHeaders(boolean)` has been replaced by two more convenient ones.
    - `MockServerUtil.defaultAPIHttpHeaders()` includes matchers to check for absence of auth fields.
    - `MockServerUtil.defaultAPIHttpHeadersWithAuthorization()` includes matchers to check for presence of auth fields.
- Constructor from `ParametersTest.QueryParametersWithDisabledValueChecks` inner class.

## [3.0.2] - 2020-11-21
### Changed
- Changed project compile version to Java SE 10.
- Updated multiple maven dependencies to latest version:
    - _org.junit.jupiter:*_: `5.6.2` -> `5.7.0`
    - _org.mockito:mockito-core_: `3.4.6` -> `3.6.0`
    - _org.assertj:assertj-core_: `3.16.1` -> `3.18.1`
    - _com.fasterxml.jackson.core:jackson-databind_: `2.11.2` -> `2.11.3`
    - _org.mock-server:*_: `5.11.1` -> `5.11.2`

## [3.0.1] - 2020-08-29
### Changed
- New releases will now be tagged without the "tvdb-japi-" prefix but only with the version number.

### Fixed
- Replaced hardcoded Windows line ending in JUnit test with dynamic OS setting.

## [3.0.0] - 2020-08-28
First stable release which is fully compatible with _TheTVDB.com_ RESTful remote APIv3.

### Added
- README.md providing useful information for getting familiar with the project.
- LICENSE.txt and license file headers for [Apache License, Version 2.0](http://www.apache.org/licenses/LICENSE-2.0.txt).
- Added integration tests which will be executed against the real _TheTVDB.com_ remote API.

### Changed
- Fixed some typos and outdated package names in JavaDoc.
- Enhanced JavaDoc in API data model interfaces.
- Renamed `APIResponse.JSONErros` interface to just `APIResponse.Errors`.

## [0.0.8] - 2020-08-22
### Added
- Added support for all routes available under the [Movies](https://api.thetvdb.com/swagger#/Movies) API endpoint.
- Added `CHANGELOG.md` file.
- Included _org.jacoco:jacoco-maven-plugin_ `0.8.5` in order to generate a test coverage report at the end of the build process.

### Changed
- Changed the data types of `TheTVDBApi.queryLastUpdated()` shortcut methods parameters from _String_ to _long_.
- The remote API version used by this connector is now publicly available via the `TheTVDBApi.Version.API_VERSION` constant.
- Specific handling of HTTP-405 responses. Enhance error message with additional information.
- All code now has to have a JUnit test line coverage of at least 80% and no missed class counts.
- Turned off non-error and non-warning messages for JavaDoc generation during maven build.
- HEAD requests now overwrite the new `getData()` method for processing the response header values.

### Fixed
- Make response handling of HEAD request more fail-safe by checking for an existing input stream first.

### Removed
- Removed some unnecessary _@JsonProperty_ annotations from API data models.

## [0.0.7] - 2020-08-16
### Added
- Added execution to _maven-javadoc-plugin_ with the goal to generate a _*javadoc.jar_ file at the end of the build process.
- Added _maven-source-plugin_ `3.2.1` in order to generate a _*sources.jar_ file at the end of the build process.
- Introduced new _@FunctionalInterface_ `Procedure` that allows the invocation of void methods that may throw an exception.
- Included the _getSeriesHeaderInformation_ route also into the `TheTVDBApi.Extended` layout.
- Mapping for the [/search/series](https://api.thetvdb.com/swagger#!/Search/get_search_series) routes JSONs _data.poster_ property.
- Added sjf4j NOP logger binding maven dependency.
- The amount of actual key/value pairs held by a `QueryParameters` object can now be retrieved via the new `size()` method.
- Added a bunch of JUnit5 tests. Note: tests will be executed against a build-in netty server and thus do not require an active Internet connection.
- Added maven dependencies for _org.mock-server:*_ `5.11.1` and _org.assertj:assertj-core_ `3.16.1` for JUnit testing.
- New class `HttpHeaders` holding constants of commonly used HTTP header names.
- Included surefire plugin in version `3.0.0-M5`.
- Added option to dynamically define the remote endpoint to which the api-connector will send its requests to. Can be used for proxying requests. See new `Proxy` class.

### Changed
- The connector now throws an `APIPreconditionException` when trying to invoke any [/user](https://api.thetvdb.com/swagger#/Users) route with APIKey-only authentication.
- JSON deserialization of series header requests now returns a corresponding `APIResponse` object.
- `HeadRequest.getResponse()` now returns the mapped header values in a nested _"data"_ JSON node.
- Consider two `QueryParameters` objects to be equal when they have the same key/value pair. Invoking _toString()_ will now return an overview of the actual key/value pairs.
- Reduced the visibility of some internal public constructors and String constants.
- Updated several maven plugins and dependencies to latest version:
    - _org.apache.maven.plugins:maven-compiler-plugin_: `3.8.0` -> `3.8.1`
    - _org.apache.maven.plugins:maven-javadoc-plugin_: `3.1.0` -> `3.2.0`
    - _com.fasterxml.jackson.core:jackson-databind_: `2.9.5` -> `2.11.2`
    - _org.immutables:value_: `2.8.2` -> `2.8.8`
    - _org.slf4j:slf4j-api_: `1.7.25` -> `1.7.30`
- Replaced JUnit4 with JUnit5 maven dependency.
- Switched to Mockito v.3.
- Enhanced some JavaDoc documentation. Fixed several typos.

### Fixed
- Fixed a typo in the`APIResponse` String representation.
- Fixed a typo in `Series.getArisTime()` method name.
- `Parameters.validatePathParam()` now properly validates the actual parameter value instead of the (only descriptive) parameter name.
- Fixed issue with "Accept" HTTP headers being overwritten in API requests.

## [0.0.6] - 2020-06-16
### Added
- Remote API requests now include the API version to be used.
- Enum for the different HTTP request methods.
- Mapping for the [/search/series](https://api.thetvdb.com/swagger#!/Search/get_search_series) routes JSONs _data.image_ property.
- Introduced new wrapper for some common _@FunctionalInterface_ interfaces which allow a specific exception to be thrown during their execution.
- New util class `Preconditions` that can be used to check certain requirements before executing some specific code.
- Util methods in `APIUtil` for creating a more readable String-representation for _Lists_ and _Optionals_.
- Some more jsr305 annotations.
- New constant for _slug_ query parameter in `Query` parameters class.
- Some additional JavaDoc.

### Changed
- Method `APIUtil.prettyPrint(JsonNode)` now throws a more specific _JsonProcessingException_.
- Small refactoring of API response JSON deserialization.
- `APINotAuthorizedException` is now a sub-type of `APICommunicationException`.
- Re-enabled doclint setting in the JavaDoc maven plugin and added some configuration on how the output should look like.
- Full refactoring of method parameter and precondition checks. Removed many of the specific validator classes and consolidated parts of their functionality into two classes: `Parameters` and `Preconditions`.
- In order to reduce boilerplate code, the hardcoded API data model implementations have been replaced by some auto-generated code based on the [Immutables](https://immutables.github.io/) library.
- Methods in `APIUtil` now return primitive boolean values.
- Converted some validators to _java.util.function.Predicate_. Changed corresponding method signatures.
- Changed class name suffix for API data model implementations.

### Fixed
- Fixed some unpleasant JavaDoc formatting.

### Removed
- Removed `QueryResource.createQueryResource(String, QueryParameters)` method.
- Removed `APIValidationException` class. Replaced by the new `APIPreconditionException` and _java.lang.IllegalArgumentException_.
- `ConnectionValidator` has been removed. Its functionality has been relocated into `Preconditions` class.
- Functionality of `PathValidator`, `QueryValidator` and `ObjectValidator` has been consolidated into the new `Parameters` class.

## [0.0.5] - 2020-05-09
### Added
- Some additional JavaDoc.
- Additional parameter and precondition validations.
- Extended jsr305 annotations.
- `#deleteFromRatings()` is now available in all API layouts.
- Option to provide and use an existing JWT (without requesting one via the [/login](https://api.thetvdb.com/swagger#!/Authentication/post_login) route).
- Proper `toString()` implementations for API data models.

### Changed
- `APIRequest#openConnection` now returns the newly created connection again.
- Refactoring of API requests. Consolidated common functionality in an abstract superclass.
- Slightly changed exception handling.
- Use non-primitive data types in API data model interfaces.
- Reduced the visibility of some properties and methods to default or private.

### Fixed
- Issue with JSON deserialization of favorites API response in case the user has no favorites.
- Session status can no longer be set to `null`.
- Default language can no longer be set to `null`.

### Removed
- `ParamValidator` class has been replaced by `PathValidator` and `QueryValidator`.

## [0.0.4] - 2019-04-08
### Added
- New nested interface `TheTVDBApi.Extended` holding all API methods returning an `APIResponse<DTO>` object.
- Included new wrapper class for remote API responses containing extended error and pagination data.
- Added type resolver with general _Interface<->Implementation_ mappings to `JSONDeserializer`.
- New nested interface `TheTVDBApi.JSON` holding all API methods returning a _JsonNode_ object.
- Mapping for the [/search/series](https://api.thetvdb.com/swagger#!/Search/get_search_series) routes JSONs _data.slug_ property.
- Return more detailed information in case of errors or failed validations.
- Some additional JavaDoc.

### Changed
- Moved all API methods returning a _JsonNode_ object into the new `TheTVDBApi.JSON` layout.
- Complete refactoring of `JsonDeserializer` class.
- Renamed class `SeriesAbstract` to `SeriesSearchResult`.
- Moved API response data models into a distinct sub-package.
- The APIs `#getAvailableFilterParameters` method has been renamed to `#getAvailableSeriesFilterParameters`.
- Calls to the APIs [/series/{id}/episodes\[/query\]](https://api.thetvdb.com/swagger#!/Series/get_series_id_episodes) route will now return an `Episode` instead of an `EpisodeAbstract` object.
- Calls to the APIs [/search/series](https://api.thetvdb.com/swagger#!/Search/get_search_series) route will now return a `SeriesSearchResult` instead of a `SeriesAbstract` object.
- Introduced parameterized types in validations of `ParamValidator` class.
- `APIRequest#openConnection` does no longer return the newly created connection.
- Reduced the visibility of some properties and methods to default or private.

### Fixed
- Issue with auto-authentication when invoking the [/refresh_token](https://api.thetvdb.com/swagger#!/Authentication/get_refresh_token) route.

### Removed
- `EpisodeAbstract` data model and included its content into the existing `Episode` model.

## [0.0.3] - 2019-03-24
### Added
- Validation and enhanced error handling for JWT tokens used for API authentication.

### Changed
- Added validation for `apiKey`, `userKey` and `userName` parameter.
- Reordered parameters in API constructors.
- Handle the API's userKey and userName properties as Optionals.

## [0.0.2] - 2019-03-20
### Added
- New class `QueryParameters` representing a set of query parameters (replaces the old java.util.Map key/value pairs).
- New class `Query` containing static constants for all available API query parameters.
- New class `TheTVDBApiFactory` to be used to create instances of this API.
- Some additional JavaDoc.

### Changed
- Replaced java.util.Map query parameters by the new `QueryParameters` object in API interface method signature.
- Changed packaging structure to encapsulate the actual API implementation. Extracted interfaces from data models.
- Fetch response content from error stream in case the API did not return HTTP-200.
- Disabled JavaDoc creation during maven release.

### Fixed
- Infinite loop in auto-authentication mechanism.

## [0.0.1] - 2019-03-16
### Added
- First basic implementation draft of TheTVDB.com RESTful API Java connector.

[Unreleased]: https://github.com/m0nk3y2k4/thetvdb-java-api/compare/3.0.4...HEAD
[3.0.4]: https://github.com/m0nk3y2k4/thetvdb-java-api/compare/3.0.3...3.0.4
[3.0.3]: https://github.com/m0nk3y2k4/thetvdb-java-api/compare/3.0.2...3.0.3
[3.0.2]: https://github.com/m0nk3y2k4/thetvdb-java-api/compare/3.0.1...3.0.2
[3.0.1]: https://github.com/m0nk3y2k4/thetvdb-java-api/compare/tvdb-japi-3.0.0...3.0.1
[3.0.0]: https://github.com/m0nk3y2k4/thetvdb-java-api/compare/tvdb-japi-0.0.8...tvdb-japi-3.0.0
[0.0.8]: https://github.com/m0nk3y2k4/thetvdb-java-api/compare/tvdb-japi-0.0.7...tvdb-japi-0.0.8
[0.0.7]: https://github.com/m0nk3y2k4/thetvdb-java-api/compare/tvdb-japi-0.0.6...tvdb-japi-0.0.7
[0.0.6]: https://github.com/m0nk3y2k4/thetvdb-java-api/compare/tvdb-japi-0.0.5...tvdb-japi-0.0.6
[0.0.5]: https://github.com/m0nk3y2k4/thetvdb-java-api/compare/tvdb-japi-0.0.4...tvdb-japi-0.0.5
[0.0.4]: https://github.com/m0nk3y2k4/thetvdb-java-api/compare/tvdb-japi-0.0.3...tvdb-japi-0.0.4
[0.0.3]: https://github.com/m0nk3y2k4/thetvdb-java-api/compare/tvdb-japi-0.0.2...tvdb-japi-0.0.3
[0.0.2]: https://github.com/m0nk3y2k4/thetvdb-java-api/compare/tvdb-japi-0.0.1...tvdb-japi-0.0.2
[0.0.1]: https://github.com/m0nk3y2k4/thetvdb-java-api/releases/tag/tvdb-japi-0.0.1<|MERGE_RESOLUTION|>--- conflicted
+++ resolved
@@ -12,35 +12,23 @@
 - Util class for handling wildcards in remote API endpoint paths.
 
 ### Changed
-<<<<<<< HEAD
 - RemoteAPI builder no longer supports omitting properties (except for `path`).
 - The `APIConnection` constructor no longer accepts a `java.util.function.Supplier` for the RemoteAPI parameter.
 - Refactored class and package structure as well as method names of former `JsonDeserializer` class.
 - Changed method signature of `Resource.createResource` now accepting wildcard tokens in path parameter.
 - Changed method signature of `QueryResource.createQueryResource` now accepting wildcard tokens in path parameter.
-=======
-- Bumped multiple maven dependencies and plugins to latest version:
-  - _com.fasterxml.jackson.core:jackson-databind_: `2.13.0` -> `2.13.1`
-  - _org.apache.maven.plugins:maven-compiler-plugin_: `3.8.1` -> `3.9.0`
-  - _org.assertj:assertj-core_: `3.21.0` -> `3.22.0`
-  - _org.codehaus.mojo:build-helper-maven-plugin_: `3.2.0` -> `3.3.0`
-  - _org.immutables:value_: `2.8.8` -> `2.9.0`
-  - _org.junit.jupiter:*_: `5.8.1` -> `5.8.2`
-  - _org.mockito:mockito-core_: `4.0.0` -> `4.3.1`
-  - _org.slf4j:*_: `1.7.32` -> `1.7.35`
->>>>>>> d8a2ac16
 
 ## [3.0.4] - 2021-11-03
 ### Changed
 - Replaced the maven _NOPLogger_ dependency with _SimpleLogger_ implementation: `org.slf4j:slf4j-nop` -> `org.slf4j:slf4j-simple`.
 - Updated multiple maven dependencies and plugins to latest version:
-  - _org.junit.jupiter:*_: `5.7.0` -> `5.8.1`
-  - _org.mockito:mockito-core_: `3.6.28` -> `4.0.0`
-  - _com.fasterxml.jackson.core:jackson-databind_: `2.12.0` -> `2.13.0`
-  - _org.assertj:assertj-core_: `3.18.1` -> `3.21.0`
-  - _org.slf4j:*_: `1.7.30` -> `1.7.32`
-  - _org.jacoco:jacoco-maven-plugin_: `0.8.6` -> `0.8.7`
-  - _org.apache.maven.plugins:maven-javadoc-plugin_: `3.2.0` -> `3.3.1`
+    - _org.junit.jupiter:*_: `5.7.0` -> `5.8.1`
+    - _org.mockito:mockito-core_: `3.6.28` -> `4.0.0`
+    - _com.fasterxml.jackson.core:jackson-databind_: `2.12.0` -> `2.13.0`
+    - _org.assertj:assertj-core_: `3.18.1` -> `3.21.0`
+    - _org.slf4j:*_: `1.7.30` -> `1.7.32`
+    - _org.jacoco:jacoco-maven-plugin_: `0.8.6` -> `0.8.7`
+    - _org.apache.maven.plugins:maven-javadoc-plugin_: `3.2.0` -> `3.3.1`
 
 ## [3.0.3] - 2021-01-01
 ### Added
