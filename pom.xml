--- conflicted
+++ resolved
@@ -81,7 +81,7 @@
                     <plugin>
                         <groupId>org.apache.maven.plugins</groupId>
                         <artifactId>maven-failsafe-plugin</artifactId>
-                        <version>3.0.0-M5</version>
+                        <version>3.0.0-M7</version>
                         <executions>
                             <execution>
                                 <goals>
@@ -101,7 +101,7 @@
             <plugin>
                 <groupId>org.apache.maven.plugins</groupId>
                 <artifactId>maven-compiler-plugin</artifactId>
-                <version>3.9.0</version>
+                <version>3.10.1</version>
                 <configuration>
                     <source>10</source>
                     <target>10</target>
@@ -123,7 +123,7 @@
             <plugin>
                 <groupId>org.apache.maven.plugins</groupId>
                 <artifactId>maven-javadoc-plugin</artifactId>
-                <version>3.3.1</version>
+                <version>3.4.0</version>
                 <executions>
                     <execution>
                         <id>attach-javadocs</id>
@@ -160,12 +160,12 @@
             <plugin>
                 <groupId>org.apache.maven.plugins</groupId>
                 <artifactId>maven-surefire-plugin</artifactId>
-                <version>3.0.0-M5</version>
+                <version>3.0.0-M7</version>
             </plugin>
             <plugin>
                 <groupId>org.jacoco</groupId>
                 <artifactId>jacoco-maven-plugin</artifactId>
-                <version>0.8.7</version>
+                <version>0.8.8</version>
                 <executions>
                     <execution>
                         <id>coverage-initialize</id>
@@ -209,7 +209,6 @@
             </plugin>
             <plugin>
                 <groupId>org.apache.maven.plugins</groupId>
-<<<<<<< HEAD
                 <artifactId>maven-assembly-plugin</artifactId>
                 <version>3.3.0</version>
                 <configuration>
@@ -222,10 +221,6 @@
                         <descriptorRef>jar-with-dependencies</descriptorRef>
                     </descriptorRefs>
                 </configuration>
-=======
-                <artifactId>maven-failsafe-plugin</artifactId>
-                <version>3.0.0-M7</version>
->>>>>>> d05690dc
                 <executions>
                     <execution>
                         <id>make-assembly</id>
@@ -250,158 +245,7 @@
         </plugins>
     </build>
 
-<<<<<<< HEAD
     <dependencies>
-=======
-  <build>
-    <plugins>
-        <plugin>
-            <groupId>org.apache.maven.plugins</groupId>
-            <artifactId>maven-compiler-plugin</artifactId>
-            <version>3.10.1</version>
-            <configuration>
-                <source>10</source>
-                <target>10</target>
-            </configuration>
-        </plugin>
-        <plugin>
-            <groupId>org.apache.maven.plugins</groupId>
-            <artifactId>maven-source-plugin</artifactId>
-            <version>3.2.1</version>
-            <executions>
-                <execution>
-                    <id>attach-sources</id>
-                    <goals>
-                        <goal>jar</goal>
-                    </goals>
-                </execution>
-            </executions>
-        </plugin>
-        <plugin>
-            <groupId>org.apache.maven.plugins</groupId>
-            <artifactId>maven-javadoc-plugin</artifactId>
-            <version>3.4.0</version>
-            <executions>
-                <execution>
-                    <id>attach-javadocs</id>
-                    <goals>
-                        <goal>jar</goal>
-                    </goals>
-                </execution>
-            </executions>
-            <configuration>
-                <doclint>all</doclint>
-                <doctitle>TheTVDB Java ${project.version} API</doctitle>
-                <windowtitle>Index(TheTVDB Java ${project.version} API)</windowtitle>
-                <additionalOptions>-html5</additionalOptions>
-                <sourcepath>${project.build.sourceDirectory};${generated.sources.annotations}</sourcepath>
-                <groups>
-                    <group>
-                        <title>API Packages</title>
-                        <packages>com.github.m0nk3y2k4.thetvdb.api*</packages>
-                    </group>
-                    <group>
-                        <title>Internal Packages</title>
-                        <packages>com.github.m0nk3y2k4.thetvdb.internal*</packages>
-                    </group>
-                    <group>
-                        <title>Root Package</title>
-                        <packages>com.github.m0nk3y2k4.thetvdb</packages>
-                    </group>
-                </groups>
-                <quiet>true</quiet>
-                <notimestamp>true</notimestamp>
-                <show>protected</show>
-            </configuration>
-        </plugin>
-        <plugin>
-            <groupId>org.apache.maven.plugins</groupId>
-            <artifactId>maven-surefire-plugin</artifactId>
-            <version>3.0.0-M7</version>
-        </plugin>
-        <plugin>
-            <groupId>org.jacoco</groupId>
-            <artifactId>jacoco-maven-plugin</artifactId>
-            <version>0.8.8</version>
-            <executions>
-                <execution>
-                    <id>coverage-initialize</id>
-                    <goals>
-                        <goal>prepare-agent</goal>
-                    </goals>
-                </execution>
-                <execution>
-                    <id>coverage-report</id>
-                    <phase>post-integration-test</phase>
-                    <goals>
-                        <goal>report</goal>
-                    </goals>
-                </execution>
-                <execution>
-                    <id>coverage-check</id>
-                    <goals>
-                        <goal>check</goal>
-                    </goals>
-                    <configuration>
-                        <rules>
-                            <rule>
-                                <element>CLASS</element>
-                                <limits>
-                                    <limit>
-                                        <counter>LINE</counter>
-                                        <value>COVEREDRATIO</value>
-                                        <minimum>80%</minimum>
-                                    </limit>
-                                    <limit>
-                                        <counter>CLASS</counter>
-                                        <value>MISSEDCOUNT</value>
-                                        <maximum>0</maximum>
-                                    </limit>
-                                </limits>
-                            </rule>
-                        </rules>
-                    </configuration>
-                </execution>
-            </executions>
-        </plugin>
-        <plugin>
-            <groupId>org.apache.maven.plugins</groupId>
-            <artifactId>maven-assembly-plugin</artifactId>
-            <version>3.3.0</version>
-            <configuration>
-                <archive>
-                    <manifest>
-                        <mainClass>com.github.m0nk3y2k4.thetvdb.APIConnection</mainClass>
-                    </manifest>
-                </archive>
-                <descriptorRefs>
-                    <descriptorRef>jar-with-dependencies</descriptorRef>
-                </descriptorRefs>
-            </configuration>
-            <executions>
-                <execution>
-                    <id>make-assembly</id>
-                    <phase>package</phase>
-                    <goals>
-                        <goal>single</goal>
-                    </goals>
-                </execution>
-            </executions>
-        </plugin>
-        <plugin>
-            <groupId>org.apache.maven.plugins</groupId>
-            <artifactId>maven-release-plugin</artifactId>
-            <version>2.5.3</version>
-            <configuration>
-                <arguments>-Dmaven.deploy.skip=true</arguments>
-                <tagNameFormat>@{project.version}</tagNameFormat>
-                <pushChanges>false</pushChanges>
-                <localCheckout>true</localCheckout>
-            </configuration>
-        </plugin>
-    </plugins>
-  </build>
->>>>>>> d05690dc
 
         <!--#####################################-->
         <!--#####          Utility          #####-->
@@ -411,27 +255,18 @@
         <dependency>
             <groupId>com.fasterxml.jackson.core</groupId>
             <artifactId>jackson-databind</artifactId>
-            <version>2.13.1</version>
+            <version>2.13.3</version>
         </dependency>
         <!-- Support for JDK8 datatype deserialization -->
         <dependency>
             <groupId>com.fasterxml.jackson.datatype</groupId>
             <artifactId>jackson-datatype-jdk8</artifactId>
-            <version>2.13.1</version>
-        </dependency>
-
-<<<<<<< HEAD
+            <version>2.13.3</version>
+        </dependency>
+
         <!--#####################################-->
         <!--#####        Code quality       #####-->
         <!--#####################################-->
-=======
-    <!-- JSON processing -->
-    <dependency>
-        <groupId>com.fasterxml.jackson.core</groupId>
-        <artifactId>jackson-databind</artifactId>
-        <version>2.13.3</version>
-    </dependency>
->>>>>>> d05690dc
 
         <!-- Google find bugs -->
         <dependency>
@@ -480,12 +315,11 @@
             <scope>test</scope>
         </dependency>
 
-<<<<<<< HEAD
         <!-- Mockito 4.x -->
         <dependency>
             <groupId>org.mockito</groupId>
             <artifactId>mockito-core</artifactId>
-            <version>4.3.1</version>
+            <version>4.6.1</version>
             <scope>test</scope>
         </dependency>
 
@@ -493,7 +327,7 @@
         <dependency>
             <groupId>org.mockito</groupId>
             <artifactId>mockito-junit-jupiter</artifactId>
-            <version>4.3.1</version>
+            <version>4.6.1</version>
             <scope>test</scope>
         </dependency>
 
@@ -501,72 +335,32 @@
         <dependency>
             <groupId>org.mock-server</groupId>
             <artifactId>mockserver-netty</artifactId>
-            <version>5.11.2</version>
+            <version>5.13.2</version>
             <scope>test</scope>
         </dependency>
         <!-- Mockserver: Java client -->
         <dependency>
             <groupId>org.mock-server</groupId>
             <artifactId>mockserver-client-java</artifactId>
-            <version>5.11.2</version>
+            <version>5.13.2</version>
             <scope>test</scope>
         </dependency>
         <!-- Mockserver: JUnit 5 extension -->
         <dependency>
             <groupId>org.mock-server</groupId>
             <artifactId>mockserver-junit-jupiter</artifactId>
-            <version>5.11.2</version>
-            <scope>test</scope>
-        </dependency>
-=======
-    <!-- Mockito 3.x -->
-    <dependency>
-        <groupId>org.mockito</groupId>
-        <artifactId>mockito-core</artifactId>
-        <version>4.6.1</version>
-        <scope>test</scope>
-    </dependency>
-
-    <!-- Mockserver: server -->
-    <dependency>
-        <groupId>org.mock-server</groupId>
-        <artifactId>mockserver-netty</artifactId>
-        <version>5.13.2</version>
-        <scope>test</scope>
-    </dependency>
-    <!-- Mockserver: Java client -->
-    <dependency>
-        <groupId>org.mock-server</groupId>
-        <artifactId>mockserver-client-java</artifactId>
-        <version>5.13.2</version>
-        <scope>test</scope>
-    </dependency>
-    <!-- Mockserver: JUnit 5 extension -->
-    <dependency>
-        <groupId>org.mock-server</groupId>
-        <artifactId>mockserver-junit-jupiter</artifactId>
-        <version>5.13.2</version>
-        <scope>test</scope>
-    </dependency>
-
-    <!-- AssertJ Fluent Assertions -->
-    <dependency>
-        <groupId>org.assertj</groupId>
-        <artifactId>assertj-core</artifactId>
-        <version>3.23.1</version>
-        <scope>test</scope>
-    </dependency>
->>>>>>> d05690dc
+            <version>5.13.2</version>
+            <scope>test</scope>
+        </dependency>
 
         <!-- AssertJ Fluent Assertions -->
         <dependency>
             <groupId>org.assertj</groupId>
             <artifactId>assertj-core</artifactId>
-            <version>3.22.0</version>
-            <scope>test</scope>
-        </dependency>
-
-<<<<<<< HEAD
+            <version>3.23.1</version>
+            <scope>test</scope>
+        </dependency>
+
         <!--#####################################-->
         <!--#####          Logging          #####-->
         <!--#####################################-->
@@ -575,30 +369,14 @@
         <dependency>
             <groupId>org.slf4j</groupId>
             <artifactId>slf4j-api</artifactId>
-            <version>1.7.35</version>
-        </dependency>
-=======
-    <!-- Simple Logging Facade for Java: logging wrapper API -->
-    <dependency>
-        <groupId>org.slf4j</groupId>
-        <artifactId>slf4j-api</artifactId>
-        <version>1.7.36</version>
-    </dependency>
-
-    <!-- Simple Logging Facade for Java: Binding for Simple implementation, which outputs all events to System.err. -->
-    <dependency>
-        <groupId>org.slf4j</groupId>
-        <artifactId>slf4j-simple</artifactId>
-        <version>1.7.36</version>
-        <scope>test</scope>
-    </dependency>
->>>>>>> d05690dc
+            <version>1.7.36</version>
+        </dependency>
 
         <!-- Simple Logging Facade for Java: Binding for Simple implementation, which outputs all events to System.err. -->
         <dependency>
             <groupId>org.slf4j</groupId>
             <artifactId>slf4j-simple</artifactId>
-            <version>1.7.35</version>
+            <version>1.7.36</version>
             <scope>test</scope>
         </dependency>
 
