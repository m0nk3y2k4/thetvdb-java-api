<!--
  ~ Copyright (C) 2019 - 2021 thetvdb-java-api Authors and Contributors
  ~
  ~ Licensed under the Apache License, Version 2.0 (the "License");
  ~ you may not use this file except in compliance with the License.
  ~ You may obtain a copy of the License at
  ~
  ~      http://www.apache.org/licenses/LICENSE-2.0
  ~
  ~ Unless required by applicable law or agreed to in writing, software
  ~ distributed under the License is distributed on an "AS IS" BASIS,
  ~ WITHOUT WARRANTIES OR CONDITIONS OF ANY KIND, either express or implied.
  ~ See the License for the specific language governing permissions and
  ~ limitations under the License.
  -->

<project xmlns:xsi="http://www.w3.org/2001/XMLSchema-instance"
         xmlns="http://maven.apache.org/POM/4.0.0"
         xsi:schemaLocation="http://maven.apache.org/POM/4.0.0 http://maven.apache.org/xsd/maven-4.0.0.xsd">
    <modelVersion>4.0.0</modelVersion>

    <groupId>com.github.m0nk3y2k4</groupId>
    <artifactId>thetvdb-java-api</artifactId>
    <version>4.0.0-SNAPSHOT</version>

    <name>thetvdb-java-api</name>
    <description>Java connector for the TheTVDB.com. Allows simplified usage of the TheTVDB.com RESTful API from inside Java projects.</description>
    <url>https://github.com/m0nk3y2k4/thetvdb-java-api</url>

    <licenses>
        <license>
            <name>The Apache License, Version 2.0</name>
            <url>http://www.apache.org/licenses/LICENSE-2.0.txt</url>
        </license>
    </licenses>

    <properties>
        <project.build.sourceEncoding>UTF-8</project.build.sourceEncoding>
        <generated.sources.annotations>${project.build.directory}/generated-sources/annotations</generated.sources.annotations>
        <argLine>-Dorg.slf4j.simpleLogger.showThreadName=false -Dorg.slf4j.simpleLogger.showLogName=false -Dorg.slf4j.simpleLogger.levelInBrackets=true</argLine>
    </properties>

    <profiles>
        <profile>
            <id>integration-tests</id>
            <build>
                <plugins>
                    <plugin>
                        <groupId>org.codehaus.mojo</groupId>
                        <artifactId>build-helper-maven-plugin</artifactId>
                        <version>3.2.0</version>
                        <executions>
                            <execution>
                                <id>add-integration-test-source</id>
                                <phase>generate-test-sources</phase>
                                <goals>
                                    <goal>add-test-source</goal>
                                </goals>
                                <configuration>
                                    <sources>
                                        <source>src/integration-test/java</source>
                                    </sources>
                                </configuration>
                            </execution>
                            <execution>
                                <id>add-integration-test-resource</id>
                                <phase>generate-test-resources</phase>
                                <goals>
                                    <goal>add-test-resource</goal>
                                </goals>
                                <configuration>
                                    <resources>
                                        <resource>
                                            <directory>src/integration-test/resources</directory>
                                        </resource>
                                    </resources>
                                </configuration>
                            </execution>
                        </executions>
                    </plugin>
                    <plugin>
                        <groupId>org.apache.maven.plugins</groupId>
                        <artifactId>maven-failsafe-plugin</artifactId>
                        <version>3.0.0-M5</version>
                        <executions>
                            <execution>
                                <goals>
                                    <goal>integration-test</goal>
                                    <goal>verify</goal>
                                </goals>
                            </execution>
                        </executions>
                    </plugin>
                </plugins>
            </build>
        </profile>
    </profiles>

    <build>
        <plugins>
            <plugin>
                <groupId>org.apache.maven.plugins</groupId>
                <artifactId>maven-compiler-plugin</artifactId>
                <version>3.8.1</version>
                <configuration>
                    <source>10</source>
                    <target>10</target>
                </configuration>
            </plugin>
            <plugin>
                <groupId>org.apache.maven.plugins</groupId>
                <artifactId>maven-source-plugin</artifactId>
                <version>3.2.1</version>
                <executions>
                    <execution>
                        <id>attach-sources</id>
                        <goals>
                            <goal>jar</goal>
                        </goals>
                    </execution>
                </executions>
            </plugin>
            <plugin>
                <groupId>org.apache.maven.plugins</groupId>
                <artifactId>maven-javadoc-plugin</artifactId>
                <version>3.2.0</version>
                <executions>
                    <execution>
                        <id>attach-javadocs</id>
                        <goals>
                            <goal>jar</goal>
                        </goals>
                    </execution>
                </executions>
                <configuration>
                    <doclint>all</doclint>
                    <doctitle>TheTVDB Java ${project.version} API</doctitle>
                    <windowtitle>Index(TheTVDB Java ${project.version} API)</windowtitle>
                    <additionalOptions>-html5</additionalOptions>
                    <sourcepath>${project.build.sourceDirectory};${generated.sources.annotations}</sourcepath>
                    <groups>
                        <group>
                            <title>API Packages</title>
                            <packages>com.github.m0nk3y2k4.thetvdb.api*</packages>
                        </group>
                        <group>
                            <title>Internal Packages</title>
                            <packages>com.github.m0nk3y2k4.thetvdb.internal*</packages>
                        </group>
                        <group>
                            <title>Root Package</title>
                            <packages>com.github.m0nk3y2k4.thetvdb</packages>
                        </group>
                    </groups>
                    <quiet>true</quiet>
                    <notimestamp>true</notimestamp>
                    <show>protected</show>
                </configuration>
            </plugin>
            <plugin>
                <groupId>org.apache.maven.plugins</groupId>
                <artifactId>maven-surefire-plugin</artifactId>
                <version>3.0.0-M5</version>
            </plugin>
            <plugin>
                <groupId>org.jacoco</groupId>
                <artifactId>jacoco-maven-plugin</artifactId>
                <version>0.8.6</version>
                <executions>
                    <execution>
                        <id>coverage-initialize</id>
                        <goals>
                            <goal>prepare-agent</goal>
                        </goals>
                    </execution>
                    <execution>
                        <id>coverage-report</id>
                        <phase>post-integration-test</phase>
                        <goals>
                            <goal>report</goal>
                        </goals>
                    </execution>
                    <execution>
                        <id>coverage-check</id>
                        <goals>
                            <goal>check</goal>
                        </goals>
                        <configuration>
                            <rules>
                                <rule>
                                    <element>CLASS</element>
                                    <limits>
                                        <limit>
                                            <counter>LINE</counter>
                                            <value>COVEREDRATIO</value>
                                            <minimum>80%</minimum>
                                        </limit>
                                        <limit>
                                            <counter>CLASS</counter>
                                            <value>MISSEDCOUNT</value>
                                            <maximum>0</maximum>
                                        </limit>
                                    </limits>
                                </rule>
                            </rules>
                        </configuration>
                    </execution>
                </executions>
            </plugin>
            <plugin>
                <groupId>org.apache.maven.plugins</groupId>
                <artifactId>maven-assembly-plugin</artifactId>
                <version>3.3.0</version>
                <configuration>
                    <archive>
                        <manifest>
                            <mainClass>com.github.m0nk3y2k4.thetvdb.APIConnection</mainClass>
                        </manifest>
                    </archive>
                    <descriptorRefs>
                        <descriptorRef>jar-with-dependencies</descriptorRef>
                    </descriptorRefs>
                </configuration>
                <executions>
                    <execution>
                        <id>make-assembly</id>
                        <phase>package</phase>
                        <goals>
                            <goal>single</goal>
                        </goals>
                    </execution>
                </executions>
            </plugin>
            <plugin>
                <groupId>org.apache.maven.plugins</groupId>
                <artifactId>maven-release-plugin</artifactId>
                <version>2.5.3</version>
                <configuration>
                    <arguments>-Dmaven.deploy.skip=true</arguments>
                    <tagNameFormat>@{project.version}</tagNameFormat>
                    <pushChanges>false</pushChanges>
                    <localCheckout>true</localCheckout>
                </configuration>
            </plugin>
        </plugins>
    </build>

<<<<<<< HEAD
    <dependencies>
=======
  <build>
    <plugins>
        <plugin>
            <groupId>org.apache.maven.plugins</groupId>
            <artifactId>maven-compiler-plugin</artifactId>
            <version>3.8.1</version>
            <configuration>
                <source>10</source>
                <target>10</target>
            </configuration>
        </plugin>
        <plugin>
            <groupId>org.apache.maven.plugins</groupId>
            <artifactId>maven-source-plugin</artifactId>
            <version>3.2.1</version>
            <executions>
                <execution>
                    <id>attach-sources</id>
                    <goals>
                        <goal>jar</goal>
                    </goals>
                </execution>
            </executions>
        </plugin>
        <plugin>
            <groupId>org.apache.maven.plugins</groupId>
            <artifactId>maven-javadoc-plugin</artifactId>
            <version>3.2.0</version>
            <executions>
                <execution>
                    <id>attach-javadocs</id>
                    <goals>
                        <goal>jar</goal>
                    </goals>
                </execution>
            </executions>
            <configuration>
                <doclint>all</doclint>
                <doctitle>TheTVDB Java ${project.version} API</doctitle>
                <windowtitle>Index(TheTVDB Java ${project.version} API)</windowtitle>
                <additionalOptions>-html5</additionalOptions>
                <sourcepath>${project.build.sourceDirectory};${generated.sources.annotations}</sourcepath>
                <groups>
                    <group>
                        <title>API Packages</title>
                        <packages>com.github.m0nk3y2k4.thetvdb.api*</packages>
                    </group>
                    <group>
                        <title>Internal Packages</title>
                        <packages>com.github.m0nk3y2k4.thetvdb.internal*</packages>
                    </group>
                    <group>
                        <title>Root Package</title>
                        <packages>com.github.m0nk3y2k4.thetvdb</packages>
                    </group>
                </groups>
                <quiet>true</quiet>
                <notimestamp>true</notimestamp>
                <show>protected</show>
            </configuration>
        </plugin>
        <plugin>
            <groupId>org.apache.maven.plugins</groupId>
            <artifactId>maven-surefire-plugin</artifactId>
            <version>3.0.0-M5</version>
        </plugin>
        <plugin>
            <groupId>org.jacoco</groupId>
            <artifactId>jacoco-maven-plugin</artifactId>
            <version>0.8.7</version>
            <executions>
                <execution>
                    <id>coverage-initialize</id>
                    <goals>
                        <goal>prepare-agent</goal>
                    </goals>
                </execution>
                <execution>
                    <id>coverage-report</id>
                    <phase>post-integration-test</phase>
                    <goals>
                        <goal>report</goal>
                    </goals>
                </execution>
                <execution>
                    <id>coverage-check</id>
                    <goals>
                        <goal>check</goal>
                    </goals>
                    <configuration>
                        <rules>
                            <rule>
                                <element>CLASS</element>
                                <limits>
                                    <limit>
                                        <counter>LINE</counter>
                                        <value>COVEREDRATIO</value>
                                        <minimum>80%</minimum>
                                    </limit>
                                    <limit>
                                        <counter>CLASS</counter>
                                        <value>MISSEDCOUNT</value>
                                        <maximum>0</maximum>
                                    </limit>
                                </limits>
                            </rule>
                        </rules>
                    </configuration>
                </execution>
            </executions>
        </plugin>
        <plugin>
            <groupId>org.apache.maven.plugins</groupId>
            <artifactId>maven-assembly-plugin</artifactId>
            <version>3.3.0</version>
            <configuration>
                <archive>
                    <manifest>
                        <mainClass>com.github.m0nk3y2k4.thetvdb.APIConnection</mainClass>
                    </manifest>
                </archive>
                <descriptorRefs>
                    <descriptorRef>jar-with-dependencies</descriptorRef>
                </descriptorRefs>
            </configuration>
            <executions>
                <execution>
                    <id>make-assembly</id>
                    <phase>package</phase>
                    <goals>
                        <goal>single</goal>
                    </goals>
                </execution>
            </executions>
        </plugin>
        <plugin>
            <groupId>org.apache.maven.plugins</groupId>
            <artifactId>maven-release-plugin</artifactId>
            <version>2.5.3</version>
            <configuration>
                <arguments>-Dmaven.deploy.skip=true</arguments>
                <tagNameFormat>@{project.version}</tagNameFormat>
                <pushChanges>false</pushChanges>
                <localCheckout>true</localCheckout>
            </configuration>
        </plugin>
    </plugins>
  </build>
>>>>>>> 5ded6c1f

        <!--#####################################-->
        <!--#####          Utility          #####-->
        <!--#####################################-->

        <!-- JSON processing -->
        <dependency>
            <groupId>com.fasterxml.jackson.core</groupId>
            <artifactId>jackson-databind</artifactId>
            <version>2.12.1</version>
        </dependency>
        <!-- Support for JDK8 datatype deserialization -->
        <dependency>
            <groupId>com.fasterxml.jackson.datatype</groupId>
            <artifactId>jackson-datatype-jdk8</artifactId>
            <version>2.12.1</version>
        </dependency>

<<<<<<< HEAD
        <!--#####################################-->
        <!--#####        Code quality       #####-->
        <!--#####################################-->
=======
    <!-- JSON processing -->
    <dependency>
        <groupId>com.fasterxml.jackson.core</groupId>
        <artifactId>jackson-databind</artifactId>
        <version>2.12.3</version>
    </dependency>
>>>>>>> 5ded6c1f

        <!-- Google find bugs -->
        <dependency>
            <groupId>com.google.code.findbugs</groupId>
            <artifactId>jsr305</artifactId>
            <version>3.0.2</version>
            <scope>provided</scope>
        </dependency>

        <!--#####################################-->
        <!--#####      Code-generation      #####-->
        <!--#####################################-->

        <!-- Immutables -->
        <dependency>
            <groupId>org.immutables</groupId>
            <artifactId>value</artifactId>
            <version>2.8.8</version>
            <scope>provided</scope>
        </dependency>

        <!-- Compiletime indexing -->
        <dependency>
            <groupId>org.atteo.classindex</groupId>
            <artifactId>classindex</artifactId>
            <version>3.10</version>
        </dependency>

        <!--#####################################-->
        <!--#####          Testing          #####-->
        <!--#####################################-->

<<<<<<< HEAD
        <!-- JUnit 5: engine -->
        <dependency>
            <groupId>org.junit.jupiter</groupId>
            <artifactId>junit-jupiter-engine</artifactId>
            <version>5.7.0</version>
            <scope>test</scope>
        </dependency>

        <!-- JUnit 5: parameterized tests -->
        <dependency>
            <groupId>org.junit.jupiter</groupId>
            <artifactId>junit-jupiter-params</artifactId>
            <version>5.7.0</version>
            <scope>test</scope>
        </dependency>

        <!-- Mockito 3.x -->
        <dependency>
            <groupId>org.mockito</groupId>
            <artifactId>mockito-core</artifactId>
            <version>3.7.7</version>
            <scope>test</scope>
        </dependency>
=======
    <!-- JUnit 5: engine -->
    <dependency>
        <groupId>org.junit.jupiter</groupId>
        <artifactId>junit-jupiter-engine</artifactId>
        <version>5.7.1</version>
        <scope>test</scope>
    </dependency>

    <!-- JUnit 5: parameterized tests -->
    <dependency>
        <groupId>org.junit.jupiter</groupId>
        <artifactId>junit-jupiter-params</artifactId>
        <version>5.7.1</version>
        <scope>test</scope>
    </dependency>

    <!-- Mockito 3.x -->
    <dependency>
        <groupId>org.mockito</groupId>
        <artifactId>mockito-core</artifactId>
        <version>3.9.0</version>
        <scope>test</scope>
    </dependency>
>>>>>>> 5ded6c1f

        <!-- Mockito 3.x Junit 5 integration -->
        <dependency>
            <groupId>org.mockito</groupId>
            <artifactId>mockito-junit-jupiter</artifactId>
            <version>3.7.7</version>
            <scope>test</scope>
        </dependency>

<<<<<<< HEAD
        <!-- Mockserver: server -->
        <dependency>
            <groupId>org.mock-server</groupId>
            <artifactId>mockserver-netty</artifactId>
            <version>5.11.2</version>
            <scope>test</scope>
        </dependency>
        <!-- Mockserver: Java client -->
        <dependency>
            <groupId>org.mock-server</groupId>
            <artifactId>mockserver-client-java</artifactId>
            <version>5.11.2</version>
            <scope>test</scope>
        </dependency>
        <!-- Mockserver: JUnit 5 extension -->
        <dependency>
            <groupId>org.mock-server</groupId>
            <artifactId>mockserver-junit-jupiter</artifactId>
            <version>5.11.2</version>
            <scope>test</scope>
        </dependency>
=======
    <!-- AssertJ Fluent Assertions -->
    <dependency>
        <groupId>org.assertj</groupId>
        <artifactId>assertj-core</artifactId>
        <version>3.19.0</version>
        <scope>test</scope>
    </dependency>
>>>>>>> 5ded6c1f

        <!-- AssertJ Fluent Assertions -->
        <dependency>
            <groupId>org.assertj</groupId>
            <artifactId>assertj-core</artifactId>
            <version>3.18.1</version>
            <scope>test</scope>
        </dependency>

        <!--#####################################-->
        <!--#####          Logging          #####-->
        <!--#####################################-->

        <!-- Simple Logging Facade for Java: logging wrapper API -->
        <dependency>
            <groupId>org.slf4j</groupId>
            <artifactId>slf4j-api</artifactId>
            <version>1.7.30</version>
        </dependency>

        <!-- Simple Logging Facade for Java: Binding for Simple implementation, which outputs all events to System.err. -->
        <dependency>
            <groupId>org.slf4j</groupId>
            <artifactId>slf4j-simple</artifactId>
            <version>1.7.30</version>
            <scope>test</scope>
        </dependency>

    </dependencies>

    <scm>
        <url>https://github.com/m0nk3y2k4/thetvdb-java-api</url>
        <connection>scm:git:git@github.com:m0nk3y2k4/thetvdb-java-api.git</connection>
        <developerConnection>scm:git:git@github.com:m0nk3y2k4/thetvdb-java-api.git</developerConnection>
        <tag>HEAD</tag>
    </scm>

    <developers>
        <developer>
            <name>Daniel</name>
            <email>m0nk3y@t-online.de</email>
            <organizationUrl>https://github.com/m0nk3y2k4</organizationUrl>
        </developer>
    </developers>

</project><|MERGE_RESOLUTION|>--- conflicted
+++ resolved
@@ -165,7 +165,7 @@
             <plugin>
                 <groupId>org.jacoco</groupId>
                 <artifactId>jacoco-maven-plugin</artifactId>
-                <version>0.8.6</version>
+                <version>0.8.7</version>
                 <executions>
                     <execution>
                         <id>coverage-initialize</id>
@@ -245,158 +245,7 @@
         </plugins>
     </build>
 
-<<<<<<< HEAD
     <dependencies>
-=======
-  <build>
-    <plugins>
-        <plugin>
-            <groupId>org.apache.maven.plugins</groupId>
-            <artifactId>maven-compiler-plugin</artifactId>
-            <version>3.8.1</version>
-            <configuration>
-                <source>10</source>
-                <target>10</target>
-            </configuration>
-        </plugin>
-        <plugin>
-            <groupId>org.apache.maven.plugins</groupId>
-            <artifactId>maven-source-plugin</artifactId>
-            <version>3.2.1</version>
-            <executions>
-                <execution>
-                    <id>attach-sources</id>
-                    <goals>
-                        <goal>jar</goal>
-                    </goals>
-                </execution>
-            </executions>
-        </plugin>
-        <plugin>
-            <groupId>org.apache.maven.plugins</groupId>
-            <artifactId>maven-javadoc-plugin</artifactId>
-            <version>3.2.0</version>
-            <executions>
-                <execution>
-                    <id>attach-javadocs</id>
-                    <goals>
-                        <goal>jar</goal>
-                    </goals>
-                </execution>
-            </executions>
-            <configuration>
-                <doclint>all</doclint>
-                <doctitle>TheTVDB Java ${project.version} API</doctitle>
-                <windowtitle>Index(TheTVDB Java ${project.version} API)</windowtitle>
-                <additionalOptions>-html5</additionalOptions>
-                <sourcepath>${project.build.sourceDirectory};${generated.sources.annotations}</sourcepath>
-                <groups>
-                    <group>
-                        <title>API Packages</title>
-                        <packages>com.github.m0nk3y2k4.thetvdb.api*</packages>
-                    </group>
-                    <group>
-                        <title>Internal Packages</title>
-                        <packages>com.github.m0nk3y2k4.thetvdb.internal*</packages>
-                    </group>
-                    <group>
-                        <title>Root Package</title>
-                        <packages>com.github.m0nk3y2k4.thetvdb</packages>
-                    </group>
-                </groups>
-                <quiet>true</quiet>
-                <notimestamp>true</notimestamp>
-                <show>protected</show>
-            </configuration>
-        </plugin>
-        <plugin>
-            <groupId>org.apache.maven.plugins</groupId>
-            <artifactId>maven-surefire-plugin</artifactId>
-            <version>3.0.0-M5</version>
-        </plugin>
-        <plugin>
-            <groupId>org.jacoco</groupId>
-            <artifactId>jacoco-maven-plugin</artifactId>
-            <version>0.8.7</version>
-            <executions>
-                <execution>
-                    <id>coverage-initialize</id>
-                    <goals>
-                        <goal>prepare-agent</goal>
-                    </goals>
-                </execution>
-                <execution>
-                    <id>coverage-report</id>
-                    <phase>post-integration-test</phase>
-                    <goals>
-                        <goal>report</goal>
-                    </goals>
-                </execution>
-                <execution>
-                    <id>coverage-check</id>
-                    <goals>
-                        <goal>check</goal>
-                    </goals>
-                    <configuration>
-                        <rules>
-                            <rule>
-                                <element>CLASS</element>
-                                <limits>
-                                    <limit>
-                                        <counter>LINE</counter>
-                                        <value>COVEREDRATIO</value>
-                                        <minimum>80%</minimum>
-                                    </limit>
-                                    <limit>
-                                        <counter>CLASS</counter>
-                                        <value>MISSEDCOUNT</value>
-                                        <maximum>0</maximum>
-                                    </limit>
-                                </limits>
-                            </rule>
-                        </rules>
-                    </configuration>
-                </execution>
-            </executions>
-        </plugin>
-        <plugin>
-            <groupId>org.apache.maven.plugins</groupId>
-            <artifactId>maven-assembly-plugin</artifactId>
-            <version>3.3.0</version>
-            <configuration>
-                <archive>
-                    <manifest>
-                        <mainClass>com.github.m0nk3y2k4.thetvdb.APIConnection</mainClass>
-                    </manifest>
-                </archive>
-                <descriptorRefs>
-                    <descriptorRef>jar-with-dependencies</descriptorRef>
-                </descriptorRefs>
-            </configuration>
-            <executions>
-                <execution>
-                    <id>make-assembly</id>
-                    <phase>package</phase>
-                    <goals>
-                        <goal>single</goal>
-                    </goals>
-                </execution>
-            </executions>
-        </plugin>
-        <plugin>
-            <groupId>org.apache.maven.plugins</groupId>
-            <artifactId>maven-release-plugin</artifactId>
-            <version>2.5.3</version>
-            <configuration>
-                <arguments>-Dmaven.deploy.skip=true</arguments>
-                <tagNameFormat>@{project.version}</tagNameFormat>
-                <pushChanges>false</pushChanges>
-                <localCheckout>true</localCheckout>
-            </configuration>
-        </plugin>
-    </plugins>
-  </build>
->>>>>>> 5ded6c1f
 
         <!--#####################################-->
         <!--#####          Utility          #####-->
@@ -406,27 +255,18 @@
         <dependency>
             <groupId>com.fasterxml.jackson.core</groupId>
             <artifactId>jackson-databind</artifactId>
-            <version>2.12.1</version>
+            <version>2.12.3</version>
         </dependency>
         <!-- Support for JDK8 datatype deserialization -->
         <dependency>
             <groupId>com.fasterxml.jackson.datatype</groupId>
             <artifactId>jackson-datatype-jdk8</artifactId>
-            <version>2.12.1</version>
-        </dependency>
-
-<<<<<<< HEAD
+            <version>2.12.3</version>
+        </dependency>
+
         <!--#####################################-->
         <!--#####        Code quality       #####-->
         <!--#####################################-->
-=======
-    <!-- JSON processing -->
-    <dependency>
-        <groupId>com.fasterxml.jackson.core</groupId>
-        <artifactId>jackson-databind</artifactId>
-        <version>2.12.3</version>
-    </dependency>
->>>>>>> 5ded6c1f
 
         <!-- Google find bugs -->
         <dependency>
@@ -452,19 +292,18 @@
         <dependency>
             <groupId>org.atteo.classindex</groupId>
             <artifactId>classindex</artifactId>
-            <version>3.10</version>
+            <version>3.11</version>
         </dependency>
 
         <!--#####################################-->
         <!--#####          Testing          #####-->
         <!--#####################################-->
 
-<<<<<<< HEAD
         <!-- JUnit 5: engine -->
         <dependency>
             <groupId>org.junit.jupiter</groupId>
             <artifactId>junit-jupiter-engine</artifactId>
-            <version>5.7.0</version>
+            <version>5.7.1</version>
             <scope>test</scope>
         </dependency>
 
@@ -472,7 +311,7 @@
         <dependency>
             <groupId>org.junit.jupiter</groupId>
             <artifactId>junit-jupiter-params</artifactId>
-            <version>5.7.0</version>
+            <version>5.7.1</version>
             <scope>test</scope>
         </dependency>
 
@@ -480,44 +319,18 @@
         <dependency>
             <groupId>org.mockito</groupId>
             <artifactId>mockito-core</artifactId>
-            <version>3.7.7</version>
-            <scope>test</scope>
-        </dependency>
-=======
-    <!-- JUnit 5: engine -->
-    <dependency>
-        <groupId>org.junit.jupiter</groupId>
-        <artifactId>junit-jupiter-engine</artifactId>
-        <version>5.7.1</version>
-        <scope>test</scope>
-    </dependency>
-
-    <!-- JUnit 5: parameterized tests -->
-    <dependency>
-        <groupId>org.junit.jupiter</groupId>
-        <artifactId>junit-jupiter-params</artifactId>
-        <version>5.7.1</version>
-        <scope>test</scope>
-    </dependency>
-
-    <!-- Mockito 3.x -->
-    <dependency>
-        <groupId>org.mockito</groupId>
-        <artifactId>mockito-core</artifactId>
-        <version>3.9.0</version>
-        <scope>test</scope>
-    </dependency>
->>>>>>> 5ded6c1f
+            <version>3.9.0</version>
+            <scope>test</scope>
+        </dependency>
 
         <!-- Mockito 3.x Junit 5 integration -->
         <dependency>
             <groupId>org.mockito</groupId>
             <artifactId>mockito-junit-jupiter</artifactId>
-            <version>3.7.7</version>
-            <scope>test</scope>
-        </dependency>
-
-<<<<<<< HEAD
+            <version>3.9.0</version>
+            <scope>test</scope>
+        </dependency>
+
         <!-- Mockserver: server -->
         <dependency>
             <groupId>org.mock-server</groupId>
@@ -539,21 +352,12 @@
             <version>5.11.2</version>
             <scope>test</scope>
         </dependency>
-=======
-    <!-- AssertJ Fluent Assertions -->
-    <dependency>
-        <groupId>org.assertj</groupId>
-        <artifactId>assertj-core</artifactId>
-        <version>3.19.0</version>
-        <scope>test</scope>
-    </dependency>
->>>>>>> 5ded6c1f
 
         <!-- AssertJ Fluent Assertions -->
         <dependency>
             <groupId>org.assertj</groupId>
             <artifactId>assertj-core</artifactId>
-            <version>3.18.1</version>
+            <version>3.19.0</version>
             <scope>test</scope>
         </dependency>
 
