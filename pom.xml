--- conflicted
+++ resolved
@@ -255,27 +255,18 @@
         <dependency>
             <groupId>com.fasterxml.jackson.core</groupId>
             <artifactId>jackson-databind</artifactId>
-            <version>2.12.3</version>
+            <version>2.12.4</version>
         </dependency>
         <!-- Support for JDK8 datatype deserialization -->
         <dependency>
             <groupId>com.fasterxml.jackson.datatype</groupId>
             <artifactId>jackson-datatype-jdk8</artifactId>
-            <version>2.12.3</version>
-        </dependency>
-
-<<<<<<< HEAD
+            <version>2.12.4</version>
+        </dependency>
+
         <!--#####################################-->
         <!--#####        Code quality       #####-->
         <!--#####################################-->
-=======
-    <!-- JSON processing -->
-    <dependency>
-        <groupId>com.fasterxml.jackson.core</groupId>
-        <artifactId>jackson-databind</artifactId>
-        <version>2.12.4</version>
-    </dependency>
->>>>>>> 92c00401
 
         <!-- Google find bugs -->
         <dependency>
@@ -324,29 +315,19 @@
             <scope>test</scope>
         </dependency>
 
-<<<<<<< HEAD
         <!-- Mockito 3.x -->
         <dependency>
             <groupId>org.mockito</groupId>
             <artifactId>mockito-core</artifactId>
-            <version>3.11.2</version>
-            <scope>test</scope>
-        </dependency>
-=======
-    <!-- Mockito 3.x -->
-    <dependency>
-        <groupId>org.mockito</groupId>
-        <artifactId>mockito-core</artifactId>
-        <version>3.12.1</version>
-        <scope>test</scope>
-    </dependency>
->>>>>>> 92c00401
+            <version>3.12.1</version>
+            <scope>test</scope>
+        </dependency>
 
         <!-- Mockito 3.x Junit 5 integration -->
         <dependency>
             <groupId>org.mockito</groupId>
             <artifactId>mockito-junit-jupiter</artifactId>
-            <version>3.11.2</version>
+            <version>3.12.1</version>
             <scope>test</scope>
         </dependency>
 
@@ -380,7 +361,6 @@
             <scope>test</scope>
         </dependency>
 
-<<<<<<< HEAD
         <!--#####################################-->
         <!--#####          Logging          #####-->
         <!--#####################################-->
@@ -389,30 +369,14 @@
         <dependency>
             <groupId>org.slf4j</groupId>
             <artifactId>slf4j-api</artifactId>
-            <version>1.7.31</version>
-        </dependency>
-=======
-    <!-- Simple Logging Facade for Java: logging wrapper API -->
-    <dependency>
-        <groupId>org.slf4j</groupId>
-        <artifactId>slf4j-api</artifactId>
-        <version>1.7.32</version>
-    </dependency>
-
-    <!-- Simple Logging Facade for Java: Binding for Simple implementation, which outputs all events to System.err. -->
-    <dependency>
-        <groupId>org.slf4j</groupId>
-        <artifactId>slf4j-simple</artifactId>
-        <version>1.7.32</version>
-        <scope>test</scope>
-    </dependency>
->>>>>>> 92c00401
+            <version>1.7.32</version>
+        </dependency>
 
         <!-- Simple Logging Facade for Java: Binding for Simple implementation, which outputs all events to System.err. -->
         <dependency>
             <groupId>org.slf4j</groupId>
             <artifactId>slf4j-simple</artifactId>
-            <version>1.7.31</version>
+            <version>1.7.32</version>
             <scope>test</scope>
         </dependency>
 
