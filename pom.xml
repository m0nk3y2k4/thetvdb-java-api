<<<<<<< HEAD
<!--
  ~ Copyright (C) 2019 - 2020 thetvdb-java-api Authors and Contributors
  ~
  ~ Licensed under the Apache License, Version 2.0 (the "License");
  ~ you may not use this file except in compliance with the License.
  ~ You may obtain a copy of the License at
  ~
  ~      http://www.apache.org/licenses/LICENSE-2.0
  ~
  ~ Unless required by applicable law or agreed to in writing, software
  ~ distributed under the License is distributed on an "AS IS" BASIS,
  ~ WITHOUT WARRANTIES OR CONDITIONS OF ANY KIND, either express or implied.
  ~ See the License for the specific language governing permissions and
  ~ limitations under the License.
  -->

<project xmlns="http://maven.apache.org/POM/4.0.0" xmlns:xsi="http://www.w3.org/2001/XMLSchema-instance" xsi:schemaLocation="http://maven.apache.org/POM/4.0.0 http://maven.apache.org/xsd/maven-4.0.0.xsd">
  <modelVersion>4.0.0</modelVersion>

  <groupId>com.github.m0nk3y2k4</groupId>
  <artifactId>thetvdb-java-api</artifactId>
  <version>4.0.0-SNAPSHOT</version>

  <name>thetvdb-java-api</name>
  <description>Java connector for the TheTVDB.com. Allows simplified usage of the TheTVDB.com RESTful API from inside Java projects.</description>
  <url>https://github.com/m0nk3y2k4/thetvdb-java-api</url>

  <licenses>
      <license>
          <name>The Apache License, Version 2.0</name>
          <url>http://www.apache.org/licenses/LICENSE-2.0.txt</url>
      </license>
  </licenses>

  <properties>
    <project.build.sourceEncoding>UTF-8</project.build.sourceEncoding>
    <generated.sources.annotations>${project.build.directory}/generated-sources/annotations</generated.sources.annotations>
  </properties>

  <profiles>
    <profile>
      <id>integration-tests</id>
      <build>
        <plugins>
            <plugin>
                <groupId>org.codehaus.mojo</groupId>
                <artifactId>build-helper-maven-plugin</artifactId>
                <version>3.2.0</version>
                <executions>
                    <execution>
                        <id>add-integration-test-source</id>
                        <phase>generate-test-sources</phase>
                        <goals>
                            <goal>add-test-source</goal>
                        </goals>
                        <configuration>
                            <sources>
                                <source>src/integration-test/java</source>
                            </sources>
                        </configuration>
                    </execution>
                    <execution>
                        <id>add-integration-test-resource</id>
                        <phase>generate-test-resources</phase>
                        <goals>
                            <goal>add-test-resource</goal>
                        </goals>
                        <configuration>
                            <resources>
                                <resource>
                                    <directory>src/integration-test/resources</directory>
                                </resource>
                            </resources>
                        </configuration>
                    </execution>
                </executions>
            </plugin>
            <plugin>
                <groupId>org.apache.maven.plugins</groupId>
                <artifactId>maven-failsafe-plugin</artifactId>
                <version>3.0.0-M5</version>
                <executions>
                    <execution>
                        <goals>
                            <goal>integration-test</goal>
                            <goal>verify</goal>
                        </goals>
                    </execution>
                </executions>
            </plugin>
        </plugins>
      </build>
    </profile>
  </profiles>

  <build>
    <plugins>
        <plugin>
            <groupId>org.apache.maven.plugins</groupId>
            <artifactId>maven-compiler-plugin</artifactId>
            <version>3.8.1</version>
            <configuration>
                <source>10</source>
                <target>10</target>
            </configuration>
        </plugin>
        <plugin>
            <groupId>org.apache.maven.plugins</groupId>
            <artifactId>maven-source-plugin</artifactId>
            <version>3.2.1</version>
            <executions>
                <execution>
                    <id>attach-sources</id>
                    <goals>
                        <goal>jar</goal>
                    </goals>
                </execution>
            </executions>
        </plugin>
        <plugin>
            <groupId>org.apache.maven.plugins</groupId>
            <artifactId>maven-javadoc-plugin</artifactId>
            <version>3.2.0</version>
            <executions>
                <execution>
                    <id>attach-javadocs</id>
                    <goals>
                        <goal>jar</goal>
                    </goals>
                </execution>
            </executions>
            <configuration>
                <doclint>all</doclint>
                <doctitle>TheTVDB Java ${project.version} API</doctitle>
                <windowtitle>Index(TheTVDB Java ${project.version} API)</windowtitle>
                <additionalOptions>-html5</additionalOptions>
                <sourcepath>${project.build.sourceDirectory};${generated.sources.annotations}</sourcepath>
                <groups>
                    <group>
                        <title>API Packages</title>
                        <packages>com.github.m0nk3y2k4.thetvdb.api*</packages>
                    </group>
                    <group>
                        <title>Internal Packages</title>
                        <packages>com.github.m0nk3y2k4.thetvdb.internal*</packages>
                    </group>
                    <group>
                        <title>Root Package</title>
                        <packages>com.github.m0nk3y2k4.thetvdb</packages>
                    </group>
                </groups>
                <quiet>true</quiet>
                <notimestamp>true</notimestamp>
                <show>protected</show>
            </configuration>
        </plugin>
        <plugin>
            <groupId>org.apache.maven.plugins</groupId>
            <artifactId>maven-surefire-plugin</artifactId>
            <version>3.0.0-M5</version>
        </plugin>
        <plugin>
            <groupId>org.jacoco</groupId>
            <artifactId>jacoco-maven-plugin</artifactId>
            <version>0.8.6</version>
            <executions>
                <execution>
                    <id>coverage-initialize</id>
                    <goals>
                        <goal>prepare-agent</goal>
                    </goals>
                </execution>
                <execution>
                    <id>coverage-report</id>
                    <phase>post-integration-test</phase>
                    <goals>
                        <goal>report</goal>
                    </goals>
                </execution>
                <execution>
                    <id>coverage-check</id>
                    <goals>
                        <goal>check</goal>
                    </goals>
                    <configuration>
                        <rules>
                            <rule>
                                <element>CLASS</element>
                                <limits>
                                    <limit>
                                        <counter>LINE</counter>
                                        <value>COVEREDRATIO</value>
                                        <minimum>80%</minimum>
                                    </limit>
                                    <limit>
                                        <counter>CLASS</counter>
                                        <value>MISSEDCOUNT</value>
                                        <maximum>0</maximum>
                                    </limit>
                                </limits>
                            </rule>
                        </rules>
                    </configuration>
                </execution>
            </executions>
        </plugin>
        <plugin>
            <groupId>org.apache.maven.plugins</groupId>
            <artifactId>maven-assembly-plugin</artifactId>
            <version>3.3.0</version>
            <configuration>
                <archive>
                    <manifest>
                        <mainClass>com.github.m0nk3y2k4.thetvdb.APIConnection</mainClass>
                    </manifest>
                </archive>
                <descriptorRefs>
                    <descriptorRef>jar-with-dependencies</descriptorRef>
                </descriptorRefs>
            </configuration>
            <executions>
                <execution>
                    <id>make-assembly</id>
                    <phase>package</phase>
                    <goals>
                        <goal>single</goal>
                    </goals>
                </execution>
            </executions>
        </plugin>
        <plugin>
            <groupId>org.apache.maven.plugins</groupId>
            <artifactId>maven-release-plugin</artifactId>
            <version>2.5.3</version>
            <configuration>
                <arguments>-Dmaven.deploy.skip=true</arguments>
                <tagNameFormat>@{project.version}</tagNameFormat>
                <pushChanges>false</pushChanges>
                <localCheckout>true</localCheckout>
            </configuration>
        </plugin>
    </plugins>
  </build>

  <dependencies>

    <!--#####################################-->
    <!--#####          Utility          #####-->
    <!--#####################################-->

    <!-- JSON processing -->
    <dependency>
        <groupId>com.fasterxml.jackson.core</groupId>
        <artifactId>jackson-databind</artifactId>
        <version>2.11.3</version>
    </dependency>
    <!-- Support for JDK8 datatype deserialization -->
    <dependency>
        <groupId>com.fasterxml.jackson.datatype</groupId>
        <artifactId>jackson-datatype-jdk8</artifactId>
        <version>2.12.0</version>
    </dependency>

    <!--#####################################-->
    <!--#####        Code quality       #####-->
    <!--#####################################-->

    <!-- Google find bugs -->
    <dependency>
        <groupId>com.google.code.findbugs</groupId>
        <artifactId>jsr305</artifactId>
        <version>3.0.2</version>
        <scope>provided</scope>
    </dependency>

    <!--#####################################-->
    <!--#####      Code-generation      #####-->
    <!--#####################################-->

    <!-- Immutables -->
    <dependency>
        <groupId>org.immutables</groupId>
        <artifactId>value</artifactId>
        <version>2.8.8</version>
        <scope>provided</scope>
    </dependency>

    <!-- Compiletime indexing -->
    <dependency>
        <groupId>org.atteo.classindex</groupId>
        <artifactId>classindex</artifactId>
        <version>3.10</version>
    </dependency>

    <!--#####################################-->
    <!--#####          Testing          #####-->
    <!--#####################################-->

    <!-- JUnit 5: engine -->
    <dependency>
        <groupId>org.junit.jupiter</groupId>
        <artifactId>junit-jupiter-engine</artifactId>
        <version>5.7.0</version>
        <scope>test</scope>
    </dependency>

    <!-- JUnit 5: parameterized tests -->
    <dependency>
        <groupId>org.junit.jupiter</groupId>
        <artifactId>junit-jupiter-params</artifactId>
        <version>5.7.0</version>
        <scope>test</scope>
    </dependency>

    <!-- Mockito 3.x -->
    <dependency>
        <groupId>org.mockito</groupId>
        <artifactId>mockito-core</artifactId>
        <version>3.6.0</version>
        <scope>test</scope>
    </dependency>

    <!-- Mockito 3.x Junit 5 integration -->
    <dependency>
        <groupId>org.mockito</groupId>
        <artifactId>mockito-junit-jupiter</artifactId>
        <version>3.6.0</version>
        <scope>test</scope>
    </dependency>

    <!-- Mockserver: server -->
    <dependency>
        <groupId>org.mock-server</groupId>
        <artifactId>mockserver-netty</artifactId>
        <version>5.11.2</version>
        <scope>test</scope>
    </dependency>
    <!-- Mockserver: Java client -->
    <dependency>
        <groupId>org.mock-server</groupId>
        <artifactId>mockserver-client-java</artifactId>
        <version>5.11.2</version>
        <scope>test</scope>
    </dependency>
    <!-- Mockserver: JUnit 5 extension -->
    <dependency>
        <groupId>org.mock-server</groupId>
        <artifactId>mockserver-junit-jupiter</artifactId>
        <version>5.11.2</version>
        <scope>test</scope>
    </dependency>

    <!-- AssertJ Fluent Assertions -->
    <dependency>
        <groupId>org.assertj</groupId>
        <artifactId>assertj-core</artifactId>
        <version>3.18.1</version>
        <scope>test</scope>
    </dependency>

    <!--#####################################-->
    <!--#####          Logging          #####-->
    <!--#####################################-->

    <!-- Simple Logging Facade for Java: logging wrapper API -->
    <dependency>
        <groupId>org.slf4j</groupId>
        <artifactId>slf4j-api</artifactId>
        <version>1.7.30</version>
    </dependency>

    <!-- Simple Logging Facade for Java: Binding for NOP (no operation) silently discarding all logging. -->
    <dependency>
        <groupId>org.slf4j</groupId>
        <artifactId>slf4j-nop</artifactId>
        <version>1.7.30</version>
        <scope>test</scope>
    </dependency>

  </dependencies>

  <scm>
    <url>https://github.com/m0nk3y2k4/thetvdb-java-api</url>
    <connection>scm:git:git@github.com:m0nk3y2k4/thetvdb-java-api.git</connection>
    <developerConnection>scm:git:git@github.com:m0nk3y2k4/thetvdb-java-api.git</developerConnection>
    <tag>HEAD</tag>
  </scm>

  <developers>
      <developer>
          <name>Daniel</name>
          <email>m0nk3y@t-online.de</email>
          <organizationUrl>https://github.com/m0nk3y2k4</organizationUrl>
      </developer>
  </developers>

</project>
=======
<!--
  ~ Copyright (C) 2019 - 2021 thetvdb-java-api Authors and Contributors
  ~
  ~ Licensed under the Apache License, Version 2.0 (the "License");
  ~ you may not use this file except in compliance with the License.
  ~ You may obtain a copy of the License at
  ~
  ~      http://www.apache.org/licenses/LICENSE-2.0
  ~
  ~ Unless required by applicable law or agreed to in writing, software
  ~ distributed under the License is distributed on an "AS IS" BASIS,
  ~ WITHOUT WARRANTIES OR CONDITIONS OF ANY KIND, either express or implied.
  ~ See the License for the specific language governing permissions and
  ~ limitations under the License.
  -->

<project xmlns="http://maven.apache.org/POM/4.0.0" xmlns:xsi="http://www.w3.org/2001/XMLSchema-instance" xsi:schemaLocation="http://maven.apache.org/POM/4.0.0 http://maven.apache.org/xsd/maven-4.0.0.xsd">
  <modelVersion>4.0.0</modelVersion>

  <groupId>com.github.m0nk3y2k4</groupId>
  <artifactId>thetvdb-java-api</artifactId>
  <version>3.0.4-SNAPSHOT</version>

  <name>thetvdb-java-api</name>
  <description>Java connector for the TheTVDB.com. Allows simplified usage of the TheTVDB.com RESTful API from inside Java projects.</description>
  <url>https://github.com/m0nk3y2k4/thetvdb-java-api</url>

  <licenses>
      <license>
          <name>The Apache License, Version 2.0</name>
          <url>http://www.apache.org/licenses/LICENSE-2.0.txt</url>
      </license>
  </licenses>

  <properties>
    <project.build.sourceEncoding>UTF-8</project.build.sourceEncoding>
    <generated.sources.annotations>${project.build.directory}/generated-sources/annotations</generated.sources.annotations>
  </properties>

  <profiles>
    <profile>
      <id>integration-tests</id>
      <build>
        <plugins>
            <plugin>
                <groupId>org.codehaus.mojo</groupId>
                <artifactId>build-helper-maven-plugin</artifactId>
                <version>3.2.0</version>
                <executions>
                    <execution>
                        <id>add-integration-test-source</id>
                        <phase>generate-test-sources</phase>
                        <goals>
                            <goal>add-test-source</goal>
                        </goals>
                        <configuration>
                            <sources>
                                <source>src/integration-test/java</source>
                            </sources>
                        </configuration>
                    </execution>
                    <execution>
                        <id>add-integration-test-resource</id>
                        <phase>generate-test-resources</phase>
                        <goals>
                            <goal>add-test-resource</goal>
                        </goals>
                        <configuration>
                            <resources>
                                <resource>
                                    <directory>src/integration-test/resources</directory>
                                </resource>
                            </resources>
                        </configuration>
                    </execution>
                </executions>
            </plugin>
            <plugin>
                <groupId>org.apache.maven.plugins</groupId>
                <artifactId>maven-failsafe-plugin</artifactId>
                <version>3.0.0-M5</version>
                <executions>
                    <execution>
                        <goals>
                            <goal>integration-test</goal>
                            <goal>verify</goal>
                        </goals>
                    </execution>
                </executions>
            </plugin>
        </plugins>
      </build>
    </profile>
  </profiles>

  <build>
    <plugins>
        <plugin>
            <groupId>org.apache.maven.plugins</groupId>
            <artifactId>maven-compiler-plugin</artifactId>
            <version>3.8.1</version>
            <configuration>
                <source>10</source>
                <target>10</target>
            </configuration>
        </plugin>
        <plugin>
            <groupId>org.apache.maven.plugins</groupId>
            <artifactId>maven-source-plugin</artifactId>
            <version>3.2.1</version>
            <executions>
                <execution>
                    <id>attach-sources</id>
                    <goals>
                        <goal>jar</goal>
                    </goals>
                </execution>
            </executions>
        </plugin>
        <plugin>
            <groupId>org.apache.maven.plugins</groupId>
            <artifactId>maven-javadoc-plugin</artifactId>
            <version>3.2.0</version>
            <executions>
                <execution>
                    <id>attach-javadocs</id>
                    <goals>
                        <goal>jar</goal>
                    </goals>
                </execution>
            </executions>
            <configuration>
                <doclint>all</doclint>
                <doctitle>TheTVDB Java ${project.version} API</doctitle>
                <windowtitle>Index(TheTVDB Java ${project.version} API)</windowtitle>
                <additionalOptions>-html5</additionalOptions>
                <sourcepath>${project.build.sourceDirectory};${generated.sources.annotations}</sourcepath>
                <groups>
                    <group>
                        <title>API Packages</title>
                        <packages>com.github.m0nk3y2k4.thetvdb.api*</packages>
                    </group>
                    <group>
                        <title>Internal Packages</title>
                        <packages>com.github.m0nk3y2k4.thetvdb.internal*</packages>
                    </group>
                    <group>
                        <title>Root Package</title>
                        <packages>com.github.m0nk3y2k4.thetvdb</packages>
                    </group>
                </groups>
                <quiet>true</quiet>
                <notimestamp>true</notimestamp>
                <show>protected</show>
            </configuration>
        </plugin>
        <plugin>
            <groupId>org.apache.maven.plugins</groupId>
            <artifactId>maven-surefire-plugin</artifactId>
            <version>3.0.0-M5</version>
        </plugin>
        <plugin>
            <groupId>org.jacoco</groupId>
            <artifactId>jacoco-maven-plugin</artifactId>
            <version>0.8.6</version>
            <executions>
                <execution>
                    <id>coverage-initialize</id>
                    <goals>
                        <goal>prepare-agent</goal>
                    </goals>
                </execution>
                <execution>
                    <id>coverage-report</id>
                    <phase>post-integration-test</phase>
                    <goals>
                        <goal>report</goal>
                    </goals>
                </execution>
                <execution>
                    <id>coverage-check</id>
                    <goals>
                        <goal>check</goal>
                    </goals>
                    <configuration>
                        <rules>
                            <rule>
                                <element>CLASS</element>
                                <limits>
                                    <limit>
                                        <counter>LINE</counter>
                                        <value>COVEREDRATIO</value>
                                        <minimum>80%</minimum>
                                    </limit>
                                    <limit>
                                        <counter>CLASS</counter>
                                        <value>MISSEDCOUNT</value>
                                        <maximum>0</maximum>
                                    </limit>
                                </limits>
                            </rule>
                        </rules>
                    </configuration>
                </execution>
            </executions>
        </plugin>
        <plugin>
            <groupId>org.apache.maven.plugins</groupId>
            <artifactId>maven-assembly-plugin</artifactId>
            <version>3.3.0</version>
            <configuration>
                <archive>
                    <manifest>
                        <mainClass>com.github.m0nk3y2k4.thetvdb.APIConnection</mainClass>
                    </manifest>
                </archive>
                <descriptorRefs>
                    <descriptorRef>jar-with-dependencies</descriptorRef>
                </descriptorRefs>
            </configuration>
            <executions>
                <execution>
                    <id>make-assembly</id>
                    <phase>package</phase>
                    <goals>
                        <goal>single</goal>
                    </goals>
                </execution>
            </executions>
        </plugin>
        <plugin>
            <groupId>org.apache.maven.plugins</groupId>
            <artifactId>maven-release-plugin</artifactId>
            <version>2.5.3</version>
            <configuration>
                <arguments>-Dmaven.deploy.skip=true</arguments>
                <tagNameFormat>@{project.version}</tagNameFormat>
                <pushChanges>false</pushChanges>
                <localCheckout>true</localCheckout>
            </configuration>
        </plugin>
    </plugins>
  </build>

  <dependencies>

    <!--#####################################-->
    <!--#####          Utility          #####-->
    <!--#####################################-->

    <!-- JSON processing -->
    <dependency>
        <groupId>com.fasterxml.jackson.core</groupId>
        <artifactId>jackson-databind</artifactId>
        <version>2.12.0</version>
    </dependency>

    <!--#####################################-->
    <!--#####        Code quality       #####-->
    <!--#####################################-->

    <!-- Google find bugs -->
    <dependency>
        <groupId>com.google.code.findbugs</groupId>
        <artifactId>jsr305</artifactId>
        <version>3.0.2</version>
        <scope>provided</scope>
    </dependency>

    <!--#####################################-->
    <!--#####      Code-generation      #####-->
    <!--#####################################-->

    <!-- Immutables -->
    <dependency>
        <groupId>org.immutables</groupId>
        <artifactId>value</artifactId>
        <version>2.8.8</version>
        <scope>provided</scope>
    </dependency>

    <!--#####################################-->
    <!--#####          Testing          #####-->
    <!--#####################################-->

    <!-- JUnit 5: engine -->
    <dependency>
        <groupId>org.junit.jupiter</groupId>
        <artifactId>junit-jupiter-engine</artifactId>
        <version>5.7.0</version>
        <scope>test</scope>
    </dependency>

    <!-- JUnit 5: parameterized tests -->
    <dependency>
        <groupId>org.junit.jupiter</groupId>
        <artifactId>junit-jupiter-params</artifactId>
        <version>5.7.0</version>
        <scope>test</scope>
    </dependency>

    <!-- Mockito 3.x -->
    <dependency>
        <groupId>org.mockito</groupId>
        <artifactId>mockito-core</artifactId>
        <version>3.6.28</version>
        <scope>test</scope>
    </dependency>

    <!-- Mockserver: server -->
    <dependency>
        <groupId>org.mock-server</groupId>
        <artifactId>mockserver-netty</artifactId>
        <version>5.11.2</version>
        <scope>test</scope>
    </dependency>
    <!-- Mockserver: Java client -->
    <dependency>
        <groupId>org.mock-server</groupId>
        <artifactId>mockserver-client-java</artifactId>
        <version>5.11.2</version>
        <scope>test</scope>
    </dependency>
    <!-- Mockserver: JUnit 5 extension -->
    <dependency>
        <groupId>org.mock-server</groupId>
        <artifactId>mockserver-junit-jupiter</artifactId>
        <version>5.11.2</version>
        <scope>test</scope>
    </dependency>

    <!-- AssertJ Fluent Assertions -->
    <dependency>
        <groupId>org.assertj</groupId>
        <artifactId>assertj-core</artifactId>
        <version>3.18.1</version>
        <scope>test</scope>
    </dependency>

    <!--#####################################-->
    <!--#####          Logging          #####-->
    <!--#####################################-->

    <!-- Simple Logging Facade for Java: logging wrapper API -->
    <dependency>
        <groupId>org.slf4j</groupId>
        <artifactId>slf4j-api</artifactId>
        <version>1.7.30</version>
    </dependency>

    <!-- Simple Logging Facade for Java: Binding for NOP (no operation) silently discarding all logging. -->
    <dependency>
        <groupId>org.slf4j</groupId>
        <artifactId>slf4j-nop</artifactId>
        <version>1.7.30</version>
        <scope>test</scope>
    </dependency>

  </dependencies>

  <scm>
    <url>https://github.com/m0nk3y2k4/thetvdb-java-api</url>
    <connection>scm:git:git@github.com:m0nk3y2k4/thetvdb-java-api.git</connection>
    <developerConnection>scm:git:git@github.com:m0nk3y2k4/thetvdb-java-api.git</developerConnection>
    <tag>HEAD</tag>
  </scm>

  <developers>
      <developer>
          <name>Daniel</name>
          <email>m0nk3y@t-online.de</email>
          <organizationUrl>https://github.com/m0nk3y2k4</organizationUrl>
      </developer>
  </developers>

</project>
>>>>>>> 6a925b7d
<|MERGE_RESOLUTION|>--- conflicted
+++ resolved
@@ -1,6 +1,5 @@
-<<<<<<< HEAD
 <!--
-  ~ Copyright (C) 2019 - 2020 thetvdb-java-api Authors and Contributors
+  ~ Copyright (C) 2019 - 2021 thetvdb-java-api Authors and Contributors
   ~
   ~ Licensed under the Apache License, Version 2.0 (the "License");
   ~ you may not use this file except in compliance with the License.
@@ -253,7 +252,7 @@
     <dependency>
         <groupId>com.fasterxml.jackson.core</groupId>
         <artifactId>jackson-databind</artifactId>
-        <version>2.11.3</version>
+        <version>2.12.0</version>
     </dependency>
     <!-- Support for JDK8 datatype deserialization -->
     <dependency>
@@ -317,7 +316,7 @@
     <dependency>
         <groupId>org.mockito</groupId>
         <artifactId>mockito-core</artifactId>
-        <version>3.6.0</version>
+        <version>3.6.28</version>
         <scope>test</scope>
     </dependency>
 
@@ -395,382 +394,4 @@
       </developer>
   </developers>
 
-</project>
-=======
-<!--
-  ~ Copyright (C) 2019 - 2021 thetvdb-java-api Authors and Contributors
-  ~
-  ~ Licensed under the Apache License, Version 2.0 (the "License");
-  ~ you may not use this file except in compliance with the License.
-  ~ You may obtain a copy of the License at
-  ~
-  ~      http://www.apache.org/licenses/LICENSE-2.0
-  ~
-  ~ Unless required by applicable law or agreed to in writing, software
-  ~ distributed under the License is distributed on an "AS IS" BASIS,
-  ~ WITHOUT WARRANTIES OR CONDITIONS OF ANY KIND, either express or implied.
-  ~ See the License for the specific language governing permissions and
-  ~ limitations under the License.
-  -->
-
-<project xmlns="http://maven.apache.org/POM/4.0.0" xmlns:xsi="http://www.w3.org/2001/XMLSchema-instance" xsi:schemaLocation="http://maven.apache.org/POM/4.0.0 http://maven.apache.org/xsd/maven-4.0.0.xsd">
-  <modelVersion>4.0.0</modelVersion>
-
-  <groupId>com.github.m0nk3y2k4</groupId>
-  <artifactId>thetvdb-java-api</artifactId>
-  <version>3.0.4-SNAPSHOT</version>
-
-  <name>thetvdb-java-api</name>
-  <description>Java connector for the TheTVDB.com. Allows simplified usage of the TheTVDB.com RESTful API from inside Java projects.</description>
-  <url>https://github.com/m0nk3y2k4/thetvdb-java-api</url>
-
-  <licenses>
-      <license>
-          <name>The Apache License, Version 2.0</name>
-          <url>http://www.apache.org/licenses/LICENSE-2.0.txt</url>
-      </license>
-  </licenses>
-
-  <properties>
-    <project.build.sourceEncoding>UTF-8</project.build.sourceEncoding>
-    <generated.sources.annotations>${project.build.directory}/generated-sources/annotations</generated.sources.annotations>
-  </properties>
-
-  <profiles>
-    <profile>
-      <id>integration-tests</id>
-      <build>
-        <plugins>
-            <plugin>
-                <groupId>org.codehaus.mojo</groupId>
-                <artifactId>build-helper-maven-plugin</artifactId>
-                <version>3.2.0</version>
-                <executions>
-                    <execution>
-                        <id>add-integration-test-source</id>
-                        <phase>generate-test-sources</phase>
-                        <goals>
-                            <goal>add-test-source</goal>
-                        </goals>
-                        <configuration>
-                            <sources>
-                                <source>src/integration-test/java</source>
-                            </sources>
-                        </configuration>
-                    </execution>
-                    <execution>
-                        <id>add-integration-test-resource</id>
-                        <phase>generate-test-resources</phase>
-                        <goals>
-                            <goal>add-test-resource</goal>
-                        </goals>
-                        <configuration>
-                            <resources>
-                                <resource>
-                                    <directory>src/integration-test/resources</directory>
-                                </resource>
-                            </resources>
-                        </configuration>
-                    </execution>
-                </executions>
-            </plugin>
-            <plugin>
-                <groupId>org.apache.maven.plugins</groupId>
-                <artifactId>maven-failsafe-plugin</artifactId>
-                <version>3.0.0-M5</version>
-                <executions>
-                    <execution>
-                        <goals>
-                            <goal>integration-test</goal>
-                            <goal>verify</goal>
-                        </goals>
-                    </execution>
-                </executions>
-            </plugin>
-        </plugins>
-      </build>
-    </profile>
-  </profiles>
-
-  <build>
-    <plugins>
-        <plugin>
-            <groupId>org.apache.maven.plugins</groupId>
-            <artifactId>maven-compiler-plugin</artifactId>
-            <version>3.8.1</version>
-            <configuration>
-                <source>10</source>
-                <target>10</target>
-            </configuration>
-        </plugin>
-        <plugin>
-            <groupId>org.apache.maven.plugins</groupId>
-            <artifactId>maven-source-plugin</artifactId>
-            <version>3.2.1</version>
-            <executions>
-                <execution>
-                    <id>attach-sources</id>
-                    <goals>
-                        <goal>jar</goal>
-                    </goals>
-                </execution>
-            </executions>
-        </plugin>
-        <plugin>
-            <groupId>org.apache.maven.plugins</groupId>
-            <artifactId>maven-javadoc-plugin</artifactId>
-            <version>3.2.0</version>
-            <executions>
-                <execution>
-                    <id>attach-javadocs</id>
-                    <goals>
-                        <goal>jar</goal>
-                    </goals>
-                </execution>
-            </executions>
-            <configuration>
-                <doclint>all</doclint>
-                <doctitle>TheTVDB Java ${project.version} API</doctitle>
-                <windowtitle>Index(TheTVDB Java ${project.version} API)</windowtitle>
-                <additionalOptions>-html5</additionalOptions>
-                <sourcepath>${project.build.sourceDirectory};${generated.sources.annotations}</sourcepath>
-                <groups>
-                    <group>
-                        <title>API Packages</title>
-                        <packages>com.github.m0nk3y2k4.thetvdb.api*</packages>
-                    </group>
-                    <group>
-                        <title>Internal Packages</title>
-                        <packages>com.github.m0nk3y2k4.thetvdb.internal*</packages>
-                    </group>
-                    <group>
-                        <title>Root Package</title>
-                        <packages>com.github.m0nk3y2k4.thetvdb</packages>
-                    </group>
-                </groups>
-                <quiet>true</quiet>
-                <notimestamp>true</notimestamp>
-                <show>protected</show>
-            </configuration>
-        </plugin>
-        <plugin>
-            <groupId>org.apache.maven.plugins</groupId>
-            <artifactId>maven-surefire-plugin</artifactId>
-            <version>3.0.0-M5</version>
-        </plugin>
-        <plugin>
-            <groupId>org.jacoco</groupId>
-            <artifactId>jacoco-maven-plugin</artifactId>
-            <version>0.8.6</version>
-            <executions>
-                <execution>
-                    <id>coverage-initialize</id>
-                    <goals>
-                        <goal>prepare-agent</goal>
-                    </goals>
-                </execution>
-                <execution>
-                    <id>coverage-report</id>
-                    <phase>post-integration-test</phase>
-                    <goals>
-                        <goal>report</goal>
-                    </goals>
-                </execution>
-                <execution>
-                    <id>coverage-check</id>
-                    <goals>
-                        <goal>check</goal>
-                    </goals>
-                    <configuration>
-                        <rules>
-                            <rule>
-                                <element>CLASS</element>
-                                <limits>
-                                    <limit>
-                                        <counter>LINE</counter>
-                                        <value>COVEREDRATIO</value>
-                                        <minimum>80%</minimum>
-                                    </limit>
-                                    <limit>
-                                        <counter>CLASS</counter>
-                                        <value>MISSEDCOUNT</value>
-                                        <maximum>0</maximum>
-                                    </limit>
-                                </limits>
-                            </rule>
-                        </rules>
-                    </configuration>
-                </execution>
-            </executions>
-        </plugin>
-        <plugin>
-            <groupId>org.apache.maven.plugins</groupId>
-            <artifactId>maven-assembly-plugin</artifactId>
-            <version>3.3.0</version>
-            <configuration>
-                <archive>
-                    <manifest>
-                        <mainClass>com.github.m0nk3y2k4.thetvdb.APIConnection</mainClass>
-                    </manifest>
-                </archive>
-                <descriptorRefs>
-                    <descriptorRef>jar-with-dependencies</descriptorRef>
-                </descriptorRefs>
-            </configuration>
-            <executions>
-                <execution>
-                    <id>make-assembly</id>
-                    <phase>package</phase>
-                    <goals>
-                        <goal>single</goal>
-                    </goals>
-                </execution>
-            </executions>
-        </plugin>
-        <plugin>
-            <groupId>org.apache.maven.plugins</groupId>
-            <artifactId>maven-release-plugin</artifactId>
-            <version>2.5.3</version>
-            <configuration>
-                <arguments>-Dmaven.deploy.skip=true</arguments>
-                <tagNameFormat>@{project.version}</tagNameFormat>
-                <pushChanges>false</pushChanges>
-                <localCheckout>true</localCheckout>
-            </configuration>
-        </plugin>
-    </plugins>
-  </build>
-
-  <dependencies>
-
-    <!--#####################################-->
-    <!--#####          Utility          #####-->
-    <!--#####################################-->
-
-    <!-- JSON processing -->
-    <dependency>
-        <groupId>com.fasterxml.jackson.core</groupId>
-        <artifactId>jackson-databind</artifactId>
-        <version>2.12.0</version>
-    </dependency>
-
-    <!--#####################################-->
-    <!--#####        Code quality       #####-->
-    <!--#####################################-->
-
-    <!-- Google find bugs -->
-    <dependency>
-        <groupId>com.google.code.findbugs</groupId>
-        <artifactId>jsr305</artifactId>
-        <version>3.0.2</version>
-        <scope>provided</scope>
-    </dependency>
-
-    <!--#####################################-->
-    <!--#####      Code-generation      #####-->
-    <!--#####################################-->
-
-    <!-- Immutables -->
-    <dependency>
-        <groupId>org.immutables</groupId>
-        <artifactId>value</artifactId>
-        <version>2.8.8</version>
-        <scope>provided</scope>
-    </dependency>
-
-    <!--#####################################-->
-    <!--#####          Testing          #####-->
-    <!--#####################################-->
-
-    <!-- JUnit 5: engine -->
-    <dependency>
-        <groupId>org.junit.jupiter</groupId>
-        <artifactId>junit-jupiter-engine</artifactId>
-        <version>5.7.0</version>
-        <scope>test</scope>
-    </dependency>
-
-    <!-- JUnit 5: parameterized tests -->
-    <dependency>
-        <groupId>org.junit.jupiter</groupId>
-        <artifactId>junit-jupiter-params</artifactId>
-        <version>5.7.0</version>
-        <scope>test</scope>
-    </dependency>
-
-    <!-- Mockito 3.x -->
-    <dependency>
-        <groupId>org.mockito</groupId>
-        <artifactId>mockito-core</artifactId>
-        <version>3.6.28</version>
-        <scope>test</scope>
-    </dependency>
-
-    <!-- Mockserver: server -->
-    <dependency>
-        <groupId>org.mock-server</groupId>
-        <artifactId>mockserver-netty</artifactId>
-        <version>5.11.2</version>
-        <scope>test</scope>
-    </dependency>
-    <!-- Mockserver: Java client -->
-    <dependency>
-        <groupId>org.mock-server</groupId>
-        <artifactId>mockserver-client-java</artifactId>
-        <version>5.11.2</version>
-        <scope>test</scope>
-    </dependency>
-    <!-- Mockserver: JUnit 5 extension -->
-    <dependency>
-        <groupId>org.mock-server</groupId>
-        <artifactId>mockserver-junit-jupiter</artifactId>
-        <version>5.11.2</version>
-        <scope>test</scope>
-    </dependency>
-
-    <!-- AssertJ Fluent Assertions -->
-    <dependency>
-        <groupId>org.assertj</groupId>
-        <artifactId>assertj-core</artifactId>
-        <version>3.18.1</version>
-        <scope>test</scope>
-    </dependency>
-
-    <!--#####################################-->
-    <!--#####          Logging          #####-->
-    <!--#####################################-->
-
-    <!-- Simple Logging Facade for Java: logging wrapper API -->
-    <dependency>
-        <groupId>org.slf4j</groupId>
-        <artifactId>slf4j-api</artifactId>
-        <version>1.7.30</version>
-    </dependency>
-
-    <!-- Simple Logging Facade for Java: Binding for NOP (no operation) silently discarding all logging. -->
-    <dependency>
-        <groupId>org.slf4j</groupId>
-        <artifactId>slf4j-nop</artifactId>
-        <version>1.7.30</version>
-        <scope>test</scope>
-    </dependency>
-
-  </dependencies>
-
-  <scm>
-    <url>https://github.com/m0nk3y2k4/thetvdb-java-api</url>
-    <connection>scm:git:git@github.com:m0nk3y2k4/thetvdb-java-api.git</connection>
-    <developerConnection>scm:git:git@github.com:m0nk3y2k4/thetvdb-java-api.git</developerConnection>
-    <tag>HEAD</tag>
-  </scm>
-
-  <developers>
-      <developer>
-          <name>Daniel</name>
-          <email>m0nk3y@t-online.de</email>
-          <organizationUrl>https://github.com/m0nk3y2k4</organizationUrl>
-      </developer>
-  </developers>
-
-</project>
->>>>>>> 6a925b7d
+</project>