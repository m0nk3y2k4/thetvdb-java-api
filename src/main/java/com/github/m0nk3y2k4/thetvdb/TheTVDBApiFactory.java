/*
 * Copyright (C) 2019 - 2020 thetvdb-java-api Authors and Contributors
 *
 * Licensed under the Apache License, Version 2.0 (the "License");
 * you may not use this file except in compliance with the License.
 * You may obtain a copy of the License at
 *
 *      http://www.apache.org/licenses/LICENSE-2.0
 *
 * Unless required by applicable law or agreed to in writing, software
 * distributed under the License is distributed on an "AS IS" BASIS,
 * WITHOUT WARRANTIES OR CONDITIONS OF ANY KIND, either express or implied.
 * See the License for the specific language governing permissions and
 * limitations under the License.
 */

package com.github.m0nk3y2k4.thetvdb;

import java.util.Map;

import javax.annotation.Nonnull;

import com.github.m0nk3y2k4.thetvdb.api.APIKey;
import com.github.m0nk3y2k4.thetvdb.api.Proxy;
import com.github.m0nk3y2k4.thetvdb.api.QueryParameters;
import com.github.m0nk3y2k4.thetvdb.api.TheTVDBApi;
import com.github.m0nk3y2k4.thetvdb.api.enumeration.FundingModel;
import com.github.m0nk3y2k4.thetvdb.internal.api.impl.APIKeyImpl;
import com.github.m0nk3y2k4.thetvdb.internal.api.impl.QueryParametersImpl;
import com.github.m0nk3y2k4.thetvdb.internal.api.impl.TheTVDBApiImpl;
import com.github.m0nk3y2k4.thetvdb.internal.connection.RemoteAPI;

/**
 * Factory used to create new API instances
 * <p><br>
 * Provides methods to create new {@link TheTVDBApi} instances with a given set of initialization parameters. Also
 * offers factory methods for creating additional objects that are commonly used in the context of working with the
 * API.
 */
public final class TheTVDBApiFactory {

    private TheTVDBApiFactory() {}      // Hidden constructor. Only static methods

    /**
     * Creates a new TheTVDBApi instance. The given <em>{@code apiKey}</em> must be a valid
     * <a target="_blank" href="https://www.thetvdb.com/dashboard/account/apikey">TheTVDB.com v4 API Key</a> which will
     * be used for remote service authentication. To authenticate and generate a new session token use the {@link
     * TheTVDBApi#init()} or {@link TheTVDBApi#login()} methods right after creating a new instance of this API.
     *
     * @param apiKey Valid <i>TheTVDB.com</i> v4 API-Key
     *
     * @return A new TheTVDBApi instance using the given API key for authentication
     *
     * @see TheTVDBApiFactory#createAPIKey(String, FundingModel) createAPIKey(apiKey, fundingModel)
     */
    public static TheTVDBApi createApi(@Nonnull APIKey apiKey) {
        return new TheTVDBApiImpl(apiKey);
    }

    /**
     * Creates a new TheTVDBApi instance. The given <em>{@code apiKey}</em> must be a valid
     * <a target="_blank" href="https://www.thetvdb.com/dashboard/account/apikey">TheTVDB.com v4 API Key</a> which will
     * be used for remote service authentication. To authenticate and generate a new session token use the {@link
     * TheTVDBApi#init()} or {@link TheTVDBApi#login()} methods right after creating a new instance of this API. All
     * communication to the remote API will be forwarded to the given <em>{@code proxy}</em>.
     *
     * @param apiKey Valid <i>TheTVDB.com</i> v4 API-Key
     * @param proxy  The proxy service to be used for remote API communication
     *
     * @return A new TheTVDBApi instance using the given API key for authentication forwarding all communication to the
     *         given proxy
     *
     * @see TheTVDBApiFactory#createAPIKey(String, FundingModel) createAPIKey(apiKey, fundingModel)
     */
    public static TheTVDBApi createApi(@Nonnull APIKey apiKey, @Nonnull Proxy proxy) {
        return new TheTVDBApiImpl(apiKey, proxy);
    }

    /**
     * Creates a new query parameter objects to be used with some of the API calls. The returned object is empty and
     * does not contain any preset query parameters. Those parameters have to be added manually by using the {@link
     * QueryParameters#addParameter(String, String) QueryParameters#addParameter(key, value)} method.
     *
     * @return A new, empty query parameter object
     */
    public static QueryParameters createQueryParameters() {
        return new QueryParametersImpl();
    }

    /**
     * Creates a new query parameter objects to be used with some of the API calls. The returned object is contain a
     * preset collection of query parameters based on the given map of key/value pairs. Additional parameters may be
     * added manually to this object by using the {@link QueryParameters#addParameter(String, String)
     * QueryParameters#addParameter(key, value)} method.
     *
     * @param parameters Map containing key/value pairs of query parameters to be initially added to the object returned
     *                   by this method. Might be empty but not <em>{@code null}</em>.
     *
     * @return A new query parameter object with a preset collection of individual parameters
     */
    public static QueryParameters createQueryParameters(@Nonnull Map<String, String> parameters) {
        return new QueryParametersImpl(parameters);
    }

    /**
     * Creates a new proxy object based on the given parameters. A proxy may be provided when creating a new TheTVDBApi
     * instance in order to forward all communication towards this proxy instead of directly communicating with the
     * remote <i>TheTVDB.com</i> API. The returned proxy object represents a URI in the following format:
     * <em>{@code "protocol://host:port"}</em>.
     *
     * @param protocol The protocol used by the proxy
     * @param host     The host name of the proxy
     * @param port     The port number to be used for communication
     *
     * @return New immutable proxy object based on the given parameters
     *
     * @see TheTVDBApiFactory#createProxy(String, String, String, int) createProxy(protocol, host, path, port)
     */
    public static Proxy createProxy(@Nonnull String protocol, @Nonnull String host, int port) {
        return new RemoteAPI.Builder().protocol(protocol).host(host).port(port).build();
    }

    /**
<<<<<<< HEAD
     * Creates a new APIKey instance based on the given parameters. Both parameters are available on your
     * <a target="_blank" href="https://www.thetvdb.com/dashboard/account/apikey">TheTVDB.com Dashboard</a>
     * under the "{@code v4 API Keys}" section. For keys that have been issued based on an end-user subscription, please
     * use {@link FundingModel#SUBSCRIPTION}. For keys issued based on a negotiated contract with <i>TheTVDB.com</i> use
     * the {@link FundingModel#CONTRACT} setting. The returned API key can be used to create a new TheTVDBApi instance.
     *
     * @param apiKey       Valid <i>TheTVDB.com</i> v4 API-Key
     * @param fundingModel The funding model based on which the API-Key was issued
     *
     * @return API key used to create a new TheTVDBApi instance
     *
     * @see TheTVDBApiFactory#createApi(APIKey)
     * @see TheTVDBApiFactory#createApi(APIKey, Proxy)
     */
    public static APIKey createAPIKey(@Nonnull String apiKey, @Nonnull FundingModel fundingModel) {
        return new APIKeyImpl.Builder().key(apiKey).fundingModel(fundingModel).build();
=======
     * Creates a new proxy object based on the given parameters. A proxy may be provided when creating a new TheTVDBApi
     * instance in order to forward all communication towards this proxy instead of directly communicating with the
     * remote <i>TheTVDB.com</i> API. The returned proxy object represents a URI in the following format:
     * <em>{@code "protocol://host:port/path"}</em>.
     *
     * @param protocol The protocol used by the proxy
     * @param host     The host name of the proxy
     * @param path     The path component with a leading '/'. Will be appended to the authority component.
     * @param port     The port number to be used for communication
     *
     * @return New immutable proxy object based on the given parameters
     *
     * @see TheTVDBApiFactory#createProxy(String, String, int) createProxy(protocol, host, port)
     */
    public static Proxy createProxy(@Nonnull String protocol, @Nonnull String host, @Nonnull String path, int port) {
        return new RemoteAPI.Builder().protocol(protocol).host(host).port(port).path(path).build();
>>>>>>> b6bcab5a
    }
}<|MERGE_RESOLUTION|>--- conflicted
+++ resolved
@@ -121,7 +121,25 @@
     }
 
     /**
-<<<<<<< HEAD
+     * Creates a new proxy object based on the given parameters. A proxy may be provided when creating a new TheTVDBApi
+     * instance in order to forward all communication towards this proxy instead of directly communicating with the
+     * remote <i>TheTVDB.com</i> API. The returned proxy object represents a URI in the following format:
+     * <em>{@code "protocol://host:port/path"}</em>.
+     *
+     * @param protocol The protocol used by the proxy
+     * @param host     The host name of the proxy
+     * @param path     The path component with a leading '/'. Will be appended to the authority component.
+     * @param port     The port number to be used for communication
+     *
+     * @return New immutable proxy object based on the given parameters
+     *
+     * @see TheTVDBApiFactory#createProxy(String, String, int) createProxy(protocol, host, port)
+     */
+    public static Proxy createProxy(@Nonnull String protocol, @Nonnull String host, @Nonnull String path, int port) {
+        return new RemoteAPI.Builder().protocol(protocol).host(host).port(port).path(path).build();
+    }
+
+    /**
      * Creates a new APIKey instance based on the given parameters. Both parameters are available on your
      * <a target="_blank" href="https://www.thetvdb.com/dashboard/account/apikey">TheTVDB.com Dashboard</a>
      * under the "{@code v4 API Keys}" section. For keys that have been issued based on an end-user subscription, please
@@ -138,23 +156,5 @@
      */
     public static APIKey createAPIKey(@Nonnull String apiKey, @Nonnull FundingModel fundingModel) {
         return new APIKeyImpl.Builder().key(apiKey).fundingModel(fundingModel).build();
-=======
-     * Creates a new proxy object based on the given parameters. A proxy may be provided when creating a new TheTVDBApi
-     * instance in order to forward all communication towards this proxy instead of directly communicating with the
-     * remote <i>TheTVDB.com</i> API. The returned proxy object represents a URI in the following format:
-     * <em>{@code "protocol://host:port/path"}</em>.
-     *
-     * @param protocol The protocol used by the proxy
-     * @param host     The host name of the proxy
-     * @param path     The path component with a leading '/'. Will be appended to the authority component.
-     * @param port     The port number to be used for communication
-     *
-     * @return New immutable proxy object based on the given parameters
-     *
-     * @see TheTVDBApiFactory#createProxy(String, String, int) createProxy(protocol, host, port)
-     */
-    public static Proxy createProxy(@Nonnull String protocol, @Nonnull String host, @Nonnull String path, int port) {
-        return new RemoteAPI.Builder().protocol(protocol).host(host).port(port).path(path).build();
->>>>>>> b6bcab5a
     }
 }